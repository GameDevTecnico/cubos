--- conflicted
+++ resolved
@@ -1,7 +1,6 @@
 #include <cubos/io/window.hpp>
 #include <cubos/gl/render_device.hpp>
 
-<<<<<<< HEAD
 #include <glm/gtc/matrix_transform.hpp>
 
 #include <cstdio>
@@ -10,6 +9,7 @@
 
 int main(void)
 {
+    initializeLogger();
     auto window = io::Window();
     auto& renderDevice = window.getRenderDevice();
 
@@ -128,22 +128,6 @@
         window.pollEvents();
 
         t += 0.01f;
-=======
-#include <cubos/log.hpp>
-
-int main(void)
-{
-    cubos::initializeLogger();
-    auto window = cubos::io::Window();
-    auto& renderDevice = window.getRenderDevice();
-
-    while (!window.shouldClose())
-    {
-        renderDevice.clearColor(0.894f, 0.592f, 0.141f, 0.0f);
-
-        window.swapBuffers();
-        window.pollEvents();
->>>>>>> e081567e
     }
 
     return 0;
