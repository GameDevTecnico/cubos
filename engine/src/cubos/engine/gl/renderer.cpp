--- conflicted
+++ resolved
@@ -6,39 +6,19 @@
 Renderer::Renderer(RenderDevice& renderDevice, glm::uvec2 size)
     : renderDevice(renderDevice), ppsManager(renderDevice, size)
 {
-<<<<<<< HEAD
-    Texture2DDesc textureDesc;
-    textureDesc.format = TextureFormat::RGBA32Float;
-    textureDesc.width = size.x;
-    textureDesc.height = size.y;
-    this->texture = renderDevice.createTexture2D(textureDesc);
-
-    FramebufferDesc framebufferDesc;
-    framebufferDesc.targetCount = 1;
-    framebufferDesc.targets[0].setTexture2DTarget(this->texture);
-    this->framebuffer = renderDevice.createFramebuffer(framebufferDesc);
-=======
     this->resizeTex(size);
->>>>>>> ab5c1369
 }
 
 void Renderer::resize(glm::uvec2 size)
 {
-<<<<<<< HEAD
-=======
     this->resizeTex(size);
->>>>>>> ab5c1369
     this->ppsManager.resize(size);
     this->onResize(size);
 }
 
 void Renderer::render(const Camera& camera, const Frame& frame, bool usePostProcessing, core::gl::Framebuffer target)
 {
-<<<<<<< HEAD
-    if (usePostProcessing)
-=======
     if (usePostProcessing && this->ppsManager.passCount() > 0)
->>>>>>> ab5c1369
     {
         this->onRender(camera, frame, this->framebuffer);
         this->ppsManager.provideInput(pps::Input::Lighting, this->texture);
@@ -53,8 +33,6 @@
 pps::Manager& Renderer::pps()
 {
     return this->ppsManager;
-<<<<<<< HEAD
-=======
 }
 
 void Renderer::resizeTex(glm::uvec2 size)
@@ -69,5 +47,4 @@
     framebufferDesc.targetCount = 1;
     framebufferDesc.targets[0].setTexture2DTarget(this->texture);
     this->framebuffer = renderDevice.createFramebuffer(framebufferDesc);
->>>>>>> ab5c1369
 }