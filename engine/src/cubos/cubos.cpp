#include <cubos/cubos.hpp>
#include <cubos/log.hpp>
#include <cubos/io/window.hpp>
#include <cubos/gl/render_device.hpp>

void cubos::engine::init(int argc, char** argv)
{
<<<<<<< HEAD
    core::initializeLogger();
=======
    initializeLogger();
>>>>>>> a8e848d1
}

void cubos::engine::run()
{
    auto window = core::io::Window::create();
    auto& renderDevice = window->getRenderDevice();

    while (!window->shouldClose())
    {
        renderDevice.clearColor(0.0, 0.0, 0.0, 0.0f);
        window->swapBuffers();
        window->pollEvents();
    }

    delete window;
}<|MERGE_RESOLUTION|>--- conflicted
+++ resolved
@@ -5,11 +5,7 @@
 
 void cubos::engine::init(int argc, char** argv)
 {
-<<<<<<< HEAD
-    core::initializeLogger();
-=======
-    initializeLogger();
->>>>>>> a8e848d1
+  core::initializeLogger();
 }
 
 void cubos::engine::run()
