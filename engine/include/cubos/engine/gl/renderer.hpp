--- conflicted
+++ resolved
@@ -43,19 +43,11 @@
         /// @param grid The grid to upload.
         /// @return The ID of the grid.
         virtual GridID upload(const core::gl::Grid& grid) = 0;
-<<<<<<< HEAD
 
         /// Frees a grid from the GPU.
         /// @param grid The ID of the grid to free.
         virtual void free(GridID grid) = 0;
 
-=======
-
-        /// Frees a grid from the GPU.
-        /// @param grid The ID of the grid to free.
-        virtual void free(GridID grid) = 0;
-
->>>>>>> ab5c1369
         /// Sets the current palette of the renderer.
         /// @param palette The palette to set.
         virtual void setPalette(const core::gl::Palette& palette) = 0;
@@ -91,12 +83,9 @@
         virtual void onRender(const core::gl::Camera& camera, const Frame& frame, core::gl::Framebuffer target) = 0;
 
     private:
-<<<<<<< HEAD
-=======
         /// Called when the internal texture used for post processing needs to be resized.
         void resizeTex(glm::uvec2 size);
 
->>>>>>> ab5c1369
         pps::Manager ppsManager;           ///< The post processing manager.
         core::gl::Framebuffer framebuffer; ///< The framebuffer where the frame is drawn.
         core::gl::Texture2D texture;       ///< The texture where the frame is drawn.
