--- conflicted
+++ resolved
@@ -108,7 +108,8 @@
         /// Adds a new event type to the engine.
         /// @tparam E The type of the event.
         /// @return Reference to this object, for chaining.
-        template <typename E> Cubos& addEvent();
+        template <typename E>
+        Cubos& addEvent();
 
         /// Sets the current tag for the main dispatcher. If the tag doesn't exist, it will be created.
         /// @param tag The tag to set.
@@ -123,25 +124,17 @@
         /// Adds a new system to the engine, which will be executed at every iteration of the main loop.
         /// @tparam F The type of the system function.
         /// @param func The system function.
-<<<<<<< HEAD
         /// @return System builder used to configure the system.
-        template <typename F> SystemBuilder& system(F func);
-=======
         template <typename F>
         SystemBuilder& system(F func);
->>>>>>> 4d49302f
 
         /// Adds a new startup system to the engine.
         /// Startup systems are executed only once, before the main loop starts.
         /// @tparam F The type of the system function.
         /// @param func The system function.
-<<<<<<< HEAD
         /// @return System builder used to configure the system.
-        template <typename F> SystemBuilder& startupSystem(F func);
-=======
         template <typename F>
         SystemBuilder& startupSystem(F func);
->>>>>>> 4d49302f
 
         /// Runs the engine.
         void run();
@@ -182,19 +175,16 @@
         return *this;
     }
 
-<<<<<<< HEAD
-    template <typename E> Cubos& Cubos::addEvent()
+    template <typename E>
+    Cubos& Cubos::addEvent()
     {
         // The user could register this manually, but using this method is more convenient.
         world.registerResource<core::ecs::EventPipe<E>>();
         return *this;
     }
 
-    template <typename F> SystemBuilder& Cubos::system(F func)
-=======
     template <typename F>
     SystemBuilder& Cubos::system(F func)
->>>>>>> 4d49302f
     {
         mainDispatcher.addSystem(func);
         SystemBuilder* builder = new SystemBuilder(mainDispatcher);
