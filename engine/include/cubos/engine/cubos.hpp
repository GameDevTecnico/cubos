#ifndef CUBOS_ENGINE_CUBOS_HPP
#define CUBOS_ENGINE_CUBOS_HPP

#include <cubos/core/ecs/dispatcher.hpp>
#include <cubos/core/ecs/system.hpp>
#include <cubos/core/ecs/world.hpp>

#include <set>
#include <string>

namespace cubos::engine
{
    /// Resource used as a flag to indicate whether the engine should stop running.
    struct ShouldQuit
    {
        bool value;
    };

    /// Resource used for storing program arguments.
    struct Arguments
    {
        const std::vector<std::string> value;
    };

    /// Used to chain configurations related to tags
    class TagBuilder
    {
    public:
        TagBuilder(core::ecs::Dispatcher& dispatcher);
        ~TagBuilder() = delete;

        /// Sets the current tag to be executed before another tag.
        /// @param tag The tag to be executed before.
        TagBuilder& beforeTag(const std::string& tag);

        /// Sets the current tag to be executed after another tag.
        /// @param tag The tag to be executed after.
        TagBuilder& afterTag(const std::string& tag);

    private:
        core::ecs::Dispatcher& dispatcher;
    };

    /// Used to chain configurations related to systems
    class SystemBuilder
    {
    public:
        SystemBuilder(core::ecs::Dispatcher& dispatcher);
        ~SystemBuilder() = delete;

        /// Sets the current system's tag.
        /// @param tag The tag to be set.
        SystemBuilder& tagged(const std::string& tag);

        /// Sets the current system to be executed before another tag.
        /// @param tag The tag to be executed before.
        SystemBuilder& beforeTag(const std::string& tag);

        /// Sets the current system to be executed after another tag.
        /// @param tag The tag to be executed after.
        SystemBuilder& afterTag(const std::string& tag);

        /// Sets the current system to be executed before another system.
        /// @param func The system to be executed before.
        template <typename F> SystemBuilder& beforeSystem(F func);

        /// Sets the current system to be executed after another system.
        /// @param func The system to be executed after.
        template <typename F> SystemBuilder& afterSystem(F func);

    private:
        core::ecs::Dispatcher& dispatcher;
    };

    /// Represents the engine itself, and exposes the interface with which the game developer interacts with.
    /// Ties up all the different parts of the engine together.
    class Cubos final
    {
    public:
        Cubos();
        Cubos(int argc, char** argv);
        ~Cubos() = default;

        /// Adds a new plugin to the engine. If the plugin had already been added, nothing happens.
        /// A plugin is just a function that operates on the Cubos object, further configuring it.
        /// It is useful for separating the code into modules.
        /// @param plugin The plugin to add.
        /// @return Reference to this object, for chaining.
        Cubos& addPlugin(void (*func)(Cubos&));

        /// Adds a new resource to the engine.
        /// @tparam R The type of the resource.
        /// @tparam TArgs The types of the arguments passed to the resource's constructor.
        /// @param args The arguments passed to the resource's constructor.
        /// @return Reference to this object, for chaining.
        template <typename R, typename... TArgs>
        Cubos& addResource(TArgs... args);

        /// Adds a new component type to the engine.
        /// @tparam C The type of the component.
        /// @return Reference to this object, for chaining.
        template <typename C>
        Cubos& addComponent();

        /// Sets the current tag for the main dispatcher. If the tag doesn't exist, it will be created.
        /// Subsequent calls will set this tag's settings.
        /// @param tag The tag to set.
        TagBuilder& tag(const std::string& tag);

        /// Sets the current tag for the startup dispatcher. If the tag doesn't exist, it will be created.
        /// Subsequent calls will set this tag's settings.
        /// @param tag The tag to set.
        TagBuilder& startupTag(const std::string& tag);

        /// Adds a new system to the engine, which will be executed at every iteration of the main loop.
        /// @tparam F The type of the system function.
        /// @param func The system function.
<<<<<<< HEAD
        /// @param stage The stage in which the system should be executed.
        template <typename F>
        Cubos& addSystem(F func, std::string stage);
=======
        template <typename F> SystemBuilder& system(F func);
>>>>>>> 53b76903

        /// Adds a new startup system to the engine.
        /// Startup systems are executed only once, before the main loop starts.
        /// @tparam F The type of the system function.
        /// @param func The system function.
<<<<<<< HEAD
        /// @param stage The stage in which the system should be executed.
        template <typename F>
        Cubos& addStartupSystem(F func, std::string stage);

        /// Sets a given stage to happen after another stage.
        /// The current stage must exist, but the reference stage may not, in which case it
        /// will be created.
        /// @param current The current stage, which will be placed right after the reference stage.
        /// @param reference The reference stage.
        Cubos& putStageAfter(const std::string& stage, const std::string& referenceStage);

        /// Sets a given stage to happen before another stage.
        /// The current stage must exist, but the reference stage may not, in which case it
        /// will be created.
        /// @param current The current stage, which will be placed right before the reference stage.
        /// @param reference The reference stage.
        Cubos& putStageBefore(const std::string& stage, const std::string& referenceStage);
=======
        template <typename F> SystemBuilder& startupSystem(F func);
>>>>>>> 53b76903

        /// Runs the engine.
        void run();

    private:
        core::ecs::Dispatcher mainDispatcher, startupDispatcher;
        core::ecs::World world;
        std::set<void (*)(Cubos&)> plugins;
    };

    // Implementation.

<<<<<<< HEAD
    template <typename R, typename... TArgs>
    Cubos& Cubos::addResource(TArgs... args)
=======
    template <typename F> SystemBuilder& SystemBuilder::beforeSystem(F func)
    {
        dispatcher.systemSetBeforeSystem(func);
        return *this;
    }

    template <typename F> SystemBuilder& SystemBuilder::afterSystem(F func)
    {
        dispatcher.systemSetAfterSystem(func);
        return *this;
    }

    template <typename R, typename... TArgs> Cubos& Cubos::addResource(TArgs... args)
>>>>>>> 53b76903
    {
        world.registerResource<R>(args...);
        return *this;
    }

    template <typename C>
    Cubos& Cubos::addComponent()
    {
        world.registerComponent<C>();
        return *this;
    }

<<<<<<< HEAD
    template <typename F>
    Cubos& Cubos::addSystem(F func, std::string stage)
=======
    template <typename F> SystemBuilder& Cubos::system(F func)
>>>>>>> 53b76903
    {
        mainDispatcher.addSystem(func);
        SystemBuilder* builder = new SystemBuilder(mainDispatcher);

        return *builder;
    }

<<<<<<< HEAD
    template <typename F>
    Cubos& Cubos::addStartupSystem(F func, std::string stage)
=======
    template <typename F> SystemBuilder& Cubos::startupSystem(F func)
>>>>>>> 53b76903
    {
        startupDispatcher.addSystem(func);
        SystemBuilder* builder = new SystemBuilder(startupDispatcher);

        return *builder;
    }
} // namespace cubos::engine

#endif // CUBOS_ENGINE_CUBOS_HPP<|MERGE_RESOLUTION|>--- conflicted
+++ resolved
@@ -93,14 +93,12 @@
         /// @tparam TArgs The types of the arguments passed to the resource's constructor.
         /// @param args The arguments passed to the resource's constructor.
         /// @return Reference to this object, for chaining.
-        template <typename R, typename... TArgs>
-        Cubos& addResource(TArgs... args);
+        template <typename R, typename... TArgs> Cubos& addResource(TArgs... args);
 
         /// Adds a new component type to the engine.
         /// @tparam C The type of the component.
         /// @return Reference to this object, for chaining.
-        template <typename C>
-        Cubos& addComponent();
+        template <typename C> Cubos& addComponent();
 
         /// Sets the current tag for the main dispatcher. If the tag doesn't exist, it will be created.
         /// Subsequent calls will set this tag's settings.
@@ -115,39 +113,13 @@
         /// Adds a new system to the engine, which will be executed at every iteration of the main loop.
         /// @tparam F The type of the system function.
         /// @param func The system function.
-<<<<<<< HEAD
-        /// @param stage The stage in which the system should be executed.
-        template <typename F>
-        Cubos& addSystem(F func, std::string stage);
-=======
         template <typename F> SystemBuilder& system(F func);
->>>>>>> 53b76903
 
         /// Adds a new startup system to the engine.
         /// Startup systems are executed only once, before the main loop starts.
         /// @tparam F The type of the system function.
         /// @param func The system function.
-<<<<<<< HEAD
-        /// @param stage The stage in which the system should be executed.
-        template <typename F>
-        Cubos& addStartupSystem(F func, std::string stage);
-
-        /// Sets a given stage to happen after another stage.
-        /// The current stage must exist, but the reference stage may not, in which case it
-        /// will be created.
-        /// @param current The current stage, which will be placed right after the reference stage.
-        /// @param reference The reference stage.
-        Cubos& putStageAfter(const std::string& stage, const std::string& referenceStage);
-
-        /// Sets a given stage to happen before another stage.
-        /// The current stage must exist, but the reference stage may not, in which case it
-        /// will be created.
-        /// @param current The current stage, which will be placed right before the reference stage.
-        /// @param reference The reference stage.
-        Cubos& putStageBefore(const std::string& stage, const std::string& referenceStage);
-=======
         template <typename F> SystemBuilder& startupSystem(F func);
->>>>>>> 53b76903
 
         /// Runs the engine.
         void run();
@@ -160,10 +132,6 @@
 
     // Implementation.
 
-<<<<<<< HEAD
-    template <typename R, typename... TArgs>
-    Cubos& Cubos::addResource(TArgs... args)
-=======
     template <typename F> SystemBuilder& SystemBuilder::beforeSystem(F func)
     {
         dispatcher.systemSetBeforeSystem(func);
@@ -177,25 +145,18 @@
     }
 
     template <typename R, typename... TArgs> Cubos& Cubos::addResource(TArgs... args)
->>>>>>> 53b76903
     {
         world.registerResource<R>(args...);
         return *this;
     }
 
-    template <typename C>
-    Cubos& Cubos::addComponent()
+    template <typename C> Cubos& Cubos::addComponent()
     {
         world.registerComponent<C>();
         return *this;
     }
 
-<<<<<<< HEAD
-    template <typename F>
-    Cubos& Cubos::addSystem(F func, std::string stage)
-=======
     template <typename F> SystemBuilder& Cubos::system(F func)
->>>>>>> 53b76903
     {
         mainDispatcher.addSystem(func);
         SystemBuilder* builder = new SystemBuilder(mainDispatcher);
@@ -203,12 +164,7 @@
         return *builder;
     }
 
-<<<<<<< HEAD
-    template <typename F>
-    Cubos& Cubos::addStartupSystem(F func, std::string stage)
-=======
     template <typename F> SystemBuilder& Cubos::startupSystem(F func)
->>>>>>> 53b76903
     {
         startupDispatcher.addSystem(func);
         SystemBuilder* builder = new SystemBuilder(startupDispatcher);
