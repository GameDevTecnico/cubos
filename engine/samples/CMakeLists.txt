--- conflicted
+++ resolved
@@ -10,10 +10,7 @@
     "cars.cpp"
     "asset_renderer.cpp"
     "scene.cpp"
-<<<<<<< HEAD
-=======
     "bloom.cpp"
->>>>>>> b8eaebe0
 )
 
 # For each sample file, create a target named after the file but without the
