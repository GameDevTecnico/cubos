# engine/samples/CMakeLists.txt
# Engine samples build configuration

# Set sample source files
set(ENGINE_SAMPLES_SOURCES
    "asset.cpp"
    "empty.cpp"
    "renderer.cpp"
<<<<<<< HEAD
    "asset.cpp"
    "cars.cpp"
    "asset_renderer.cpp"
    "scene.cpp"
=======
    "car.cpp"
    "asset_renderer.cpp"
    "bloom.cpp"
>>>>>>> 5b858ee7
)

# For each sample file, create a target named after the file but without the
# file extension
foreach (file ${ENGINE_SAMPLES_SOURCES})
    # Remove file extension
    string(REGEX MATCH "^(.*)\\.[^.]*$" _ ${file})
    set(target "engine-sample." ${CMAKE_MATCH_1})
    # Replace every _ with -
    string(REPLACE "_" "-" target ${target})

    # Add sample target
    add_executable(${target} ${file})
    target_compile_definitions(${target} PUBLIC SAMPLE_ASSETS_FOLDER="${CMAKE_CURRENT_SOURCE_DIR}/assets")
    target_link_libraries(${target} cubos-engine)
    set_property(TARGET ${target} PROPERTY CXX_STANDARD 20)
    target_compile_features(${target} PUBLIC cxx_std_20)
endforeach ()<|MERGE_RESOLUTION|>--- conflicted
+++ resolved
@@ -6,16 +6,11 @@
     "asset.cpp"
     "empty.cpp"
     "renderer.cpp"
-<<<<<<< HEAD
     "asset.cpp"
     "cars.cpp"
     "asset_renderer.cpp"
     "scene.cpp"
-=======
-    "car.cpp"
-    "asset_renderer.cpp"
     "bloom.cpp"
->>>>>>> 5b858ee7
 )
 
 # For each sample file, create a target named after the file but without the
