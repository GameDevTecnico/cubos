--- conflicted
+++ resolved
@@ -355,13 +355,8 @@
 
         // Update the ECS systems.
 
-<<<<<<< HEAD
         auto cmds = core::ecs::CommandBuffer(world);
-        core::ecs::SystemWrapper([](core::ecs::Debug debug) {
-=======
-        auto cmds = core::ecs::Commands(world);
         core::ecs::SystemWrapper([](core::ecs::World& world) {
->>>>>>> 4b2b197f
             ImGui::Begin("Inspector");
             core::ui::showWorld(world, [](core::data::Serializer& ser, const core::data::Handle& handle,
                                           const char* name) { ser.write(handle.getId(), name); });
