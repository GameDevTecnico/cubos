--- conflicted
+++ resolved
@@ -62,27 +62,23 @@
 {
     // Initialize the asset manager.
     Cubos cubos(argc, argv);
+    
+    cubos.addPlugin(plugins::envSettingsPlugin);
+    cubos.addPlugin(plugins::windowPlugin);
+    cubos.addPlugin(cubos::engine::plugins::fileSettingsPlugin);
+
+    // an example of how the imgui plugin can be used to render your own stuff :)
+    cubos.addPlugin(plugins::imguiPlugin);
 
     cubos.addResource<data::AssetManager>().addComponent<Num>().addComponent<Parent>();
 
-<<<<<<< HEAD
     cubos.tag("ImGuiExampleWindow").afterTag("BeginImGuiFrame");
-=======
-        .addPlugin(cubos::engine::plugins::envSettingsPlugin)
-        .addPlugin(cubos::engine::plugins::windowPlugin)
-        .addPlugin(cubos::engine::plugins::fileSettingsPlugin)
-        .addPlugin(plugins::envSettingsPlugin)
-        .addPlugin(plugins::windowPlugin)
->>>>>>> ac8146d3
 
     cubos.startupSystem(setup).tagged("Setup");
 
     cubos.startupSystem(printStuff).tagged("End");
 
-    cubos.addPlugin(plugins::envSettingsPlugin).addPlugin(plugins::windowPlugin);
-
-    // an example of how the imgui plugin can be used to render your own stuff :)
-    cubos.addPlugin(plugins::imguiPlugin);
+    
 
     cubos.system(imguiExampleWindow).tagged("ImGuiExampleWindow");
 
