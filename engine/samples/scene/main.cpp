--- conflicted
+++ resolved
@@ -11,11 +11,8 @@
 
 #include <cubos/engine/plugins/window.hpp>
 #include <cubos/engine/plugins/env_settings.hpp>
-<<<<<<< HEAD
 #include <cubos/engine/plugins/file_settings.hpp>
-=======
 #include <cubos/engine/plugins/imgui.hpp>
->>>>>>> 0d571c34
 
 #include <components/num.hpp>
 #include <components/parent.hpp>
@@ -72,11 +69,9 @@
         .addStartupSystem(setup, "Setup")
         .addStartupSystem(printStuff, "End")
 
-<<<<<<< HEAD
         .addPlugin(cubos::engine::plugins::envSettingsPlugin)
         .addPlugin(cubos::engine::plugins::windowPlugin)
         .addPlugin(cubos::engine::plugins::fileSettingsPlugin)
-=======
         .addPlugin(plugins::envSettingsPlugin)
         .addPlugin(plugins::windowPlugin)
 
@@ -85,6 +80,5 @@
         .addSystem(imguiExampleWindow, "ImGuiExampleWindow")
         .putStageAfter("ImGuiExampleWindow", "BeginImGuiFrame")
 
->>>>>>> 0d571c34
         .run();
 }