#include <cubos/core/log.hpp>
#include <cubos/core/data/file_system.hpp>
#include <cubos/core/data/std_archive.hpp>
#include <cubos/core/data/debug_serializer.hpp>

#include <cubos/core/memory/stream.hpp>

#include <cubos/core/gl/light.hpp>

#include <cubos/engine/gl/frame.hpp>

#include <cubos/engine/cubos.hpp>
#include <cubos/engine/data/asset_manager.hpp>
#include <cubos/engine/data/scene.hpp>
#include <cubos/engine/data/palette.hpp>

#include <cubos/engine/plugins/transform.hpp>
#include <cubos/engine/plugins/window.hpp>
#include <cubos/engine/plugins/renderer.hpp>
#include <cubos/engine/plugins/env_settings.hpp>
#include <cubos/engine/plugins/file_settings.hpp>
#include <cubos/engine/plugins/imgui.hpp>

#include <cubos/engine/plugins/tools/settings_inspector.hpp>

#include <components/cubos/position.hpp>
#include <components/cubos/rotation.hpp>
#include <components/cubos/scale.hpp>
#include <components/cubos/local_to_world.hpp>
#include <components/cubos/grid.hpp>
#include <components/cubos/camera.hpp>

#include <components/num.hpp>
#include <components/parent.hpp>

#include <imgui.h>

using namespace cubos;
using namespace engine;
using namespace core::ecs;
using namespace core::data;
using namespace core::memory;
using namespace cubos::engine;

void setup(Commands cmds, data::AssetManager& assetManager)
{
    FileSystem::mount("/assets/", std::make_shared<STDArchive>(SAMPLE_ASSETS_FOLDER, true, true));

    assetManager.registerType<data::Scene>();
    assetManager.importMeta(FileSystem::find("/assets/"));

    // Load and spawn the scene.
    auto scene = assetManager.load<data::Scene>("scenes/main");
    auto root = cmds.create().entity();
    cmds.spawn(scene->blueprint).add("main", Parent{root});
}

void printStuff(World& world)
{
    for (auto entity : world)
    {
        auto name = std::to_string(entity.index);
        auto ser = DebugSerializer(Stream::stdOut);
        auto pkg = world.pack(entity, [](core::data::Serializer& ser, const core::data::Handle& handle,
                                         const char* name) { ser.write(handle.getId(), name); });
        ser.write(pkg, name.c_str());
        Stream::stdOut.put('\n');
    }
}

<<<<<<< HEAD
void createScene(core::ecs::Commands& commands, data::AssetManager& assetManager, gl::Renderer& renderer,
                 plugins::ActiveCamera& activeCamera)
{
    ecs::Camera camera;
    camera.fovY = 60.0f;
    camera.zNear = 0.1f;
    camera.zFar = 1000.0f;
    activeCamera.entity =
        commands
            .create(ecs::LocalToWorld{}, ecs::Camera{camera}, ecs::Position{{0.0f, 40.0f, -70.0f}},
                    ecs::Rotation{glm::quatLookAt(glm::vec3{0.0f, 0.0f, 1.0f}, glm::vec3{0.0f, 1.0f, 0.0f})})
            .entity();

    assetManager.registerType<data::Palette>();
    auto paletteAsset = assetManager.load<data::Palette>("palette");
    auto palette = paletteAsset->palette;

    auto black = palette.add({{0.1f, 0.1f, 0.1f, 1.0f}});
    auto white = palette.add({{0.9f, 0.9f, 0.9f, 1.0f}});
    auto floorGrid = core::gl::Grid({256, 1, 256});
    for (int x = 0; x < 256; ++x)
    {
        for (int z = 0; z < 256; ++z)
        {
            floorGrid.set({x, 0, z}, (x + z) % 2 == 0 ? black : white);
        }
    }
    renderer->setPalette(palette);

    auto floorRendererGrid = renderer->upload(floorGrid);
    auto floor = assetManager.store<data::Grid>("floor", data::Usage::Static,
                                                data::Grid{
                                                    .grid = std::move(floorGrid),
                                                    .rendererGrid = floorRendererGrid,
                                                });

    commands.create(ecs::Grid{floor, {-128.0f, -1.0f, -128.0f}}, ecs::LocalToWorld{}, ecs::Position{},
                    ecs::Scale{4.0f});
} //

static void TurnOnLight(gl::Frame& frame)
{
    frame.ambient({0.1f, 0.1f, 0.1f});

    // Add a directional light to the frame.
    glm::quat directionalLightRotation = glm::quat(glm::vec3(glm::radians(45.0f), glm::radians(45.0f), 0));
    frame.light(core::gl::DirectionalLight(directionalLightRotation, glm::vec3(1), 1.0f));
=======
static void imguiExampleWindow()
{
    ImGui::Begin("hi !!!");
    ImGui::End();
>>>>>>> 4d49302f
}

int main(int argc, char** argv)
{
    // Initialize the asset manager.
    Cubos cubos(argc, argv);

    cubos.addPlugin(plugins::envSettingsPlugin);
    cubos.addPlugin(plugins::windowPlugin);
    cubos.addPlugin(plugins::fileSettingsPlugin);

    cubos.addResource<data::AssetManager>().addComponent<Num>().addComponent<Parent>();
    cubos.startupSystem(setup).tagged("Setup");
    cubos.startupSystem(printStuff).tagged("End");

    // an example of how the imgui plugin can be used to render your own stuff :)
    cubos.addPlugin(plugins::imguiPlugin);
    cubos.tag("ImGuiExampleWindow").afterTag("BeginImGuiFrame").beforeTag("EndImGuiFrame");
    cubos.system(imguiExampleWindow).tagged("ImGuiExampleWindow");

<<<<<<< HEAD
        .addPlugin(cubos::engine::plugins::envSettingsPlugin)
        .addPlugin(cubos::engine::plugins::windowPlugin)
        .addPlugin(cubos::engine::plugins::transformPlugin)
        .addPlugin(cubos::engine::plugins::rendererPlugin)

        .addStartupSystem(setup, "Setup")
        .addStartupSystem(createScene, "CreateScene")
        .addStartupSystem(printStuff, "End")

        .addSystem(TurnOnLight, "SetLight")
        .putStageBefore("SetLight", "Draw")
        .run();
=======
    // or a tesserato tool!
    cubos.addPlugin(plugins::tools::settingsInspectorPlugin);

    cubos.run();
>>>>>>> 4d49302f
}<|MERGE_RESOLUTION|>--- conflicted
+++ resolved
@@ -42,17 +42,19 @@
 using namespace core::memory;
 using namespace cubos::engine;
 
-void setup(Commands cmds, data::AssetManager& assetManager)
+void setup(World& world, data::AssetManager& assetManager)
 {
+    CUBOS_INFO("SettingUp");
     FileSystem::mount("/assets/", std::make_shared<STDArchive>(SAMPLE_ASSETS_FOLDER, true, true));
 
+    assetManager.registerType<data::Palette>();
     assetManager.registerType<data::Scene>();
     assetManager.importMeta(FileSystem::find("/assets/"));
 
     // Load and spawn the scene.
     auto scene = assetManager.load<data::Scene>("scenes/main");
-    auto root = cmds.create().entity();
-    cmds.spawn(scene->blueprint).add("main", Parent{root});
+    // auto root = world.create().entity();
+    // cmds.spawn(scene->blueprint).add("main", Parent{root});
 }
 
 void printStuff(World& world)
@@ -68,8 +70,7 @@
     }
 }
 
-<<<<<<< HEAD
-void createScene(core::ecs::Commands& commands, data::AssetManager& assetManager, gl::Renderer& renderer,
+void createScene(World& world, data::AssetManager& assetManager, gl::Renderer& renderer,
                  plugins::ActiveCamera& activeCamera)
 {
     ecs::Camera camera;
@@ -77,12 +78,9 @@
     camera.zNear = 0.1f;
     camera.zFar = 1000.0f;
     activeCamera.entity =
-        commands
-            .create(ecs::LocalToWorld{}, ecs::Camera{camera}, ecs::Position{{0.0f, 40.0f, -70.0f}},
-                    ecs::Rotation{glm::quatLookAt(glm::vec3{0.0f, 0.0f, 1.0f}, glm::vec3{0.0f, 1.0f, 0.0f})})
-            .entity();
+        world.create(ecs::LocalToWorld{}, ecs::Camera{camera}, ecs::Position{{0.0f, 40.0f, -70.0f}},
+                     ecs::Rotation{glm::quatLookAt(glm::vec3{0.0f, 0.0f, 1.0f}, glm::vec3{0.0f, 1.0f, 0.0f})});
 
-    assetManager.registerType<data::Palette>();
     auto paletteAsset = assetManager.load<data::Palette>("palette");
     auto palette = paletteAsset->palette;
 
@@ -105,8 +103,7 @@
                                                     .rendererGrid = floorRendererGrid,
                                                 });
 
-    commands.create(ecs::Grid{floor, {-128.0f, -1.0f, -128.0f}}, ecs::LocalToWorld{}, ecs::Position{},
-                    ecs::Scale{4.0f});
+    world.create(ecs::Grid{floor, {-128.0f, -1.0f, -128.0f}}, ecs::LocalToWorld{}, ecs::Position{}, ecs::Scale{4.0f});
 } //
 
 static void TurnOnLight(gl::Frame& frame)
@@ -116,12 +113,12 @@
     // Add a directional light to the frame.
     glm::quat directionalLightRotation = glm::quat(glm::vec3(glm::radians(45.0f), glm::radians(45.0f), 0));
     frame.light(core::gl::DirectionalLight(directionalLightRotation, glm::vec3(1), 1.0f));
-=======
+}
+
 static void imguiExampleWindow()
 {
     ImGui::Begin("hi !!!");
     ImGui::End();
->>>>>>> 4d49302f
 }
 
 int main(int argc, char** argv)
@@ -133,8 +130,16 @@
     cubos.addPlugin(plugins::windowPlugin);
     cubos.addPlugin(plugins::fileSettingsPlugin);
 
+    cubos.addPlugin(plugins::envSettingsPlugin);
+    cubos.addPlugin(plugins::rendererPlugin);
+
     cubos.addResource<data::AssetManager>().addComponent<Num>().addComponent<Parent>();
+
+    cubos.startupTag("Setup").afterTag("SetRenderer");
     cubos.startupSystem(setup).tagged("Setup");
+
+    cubos.startupTag("CreateScene").afterTag("Setup");
+    cubos.startupSystem(createScene).tagged("CreateScene");
     cubos.startupSystem(printStuff).tagged("End");
 
     // an example of how the imgui plugin can be used to render your own stuff :)
@@ -142,23 +147,10 @@
     cubos.tag("ImGuiExampleWindow").afterTag("BeginImGuiFrame").beforeTag("EndImGuiFrame");
     cubos.system(imguiExampleWindow).tagged("ImGuiExampleWindow");
 
-<<<<<<< HEAD
-        .addPlugin(cubos::engine::plugins::envSettingsPlugin)
-        .addPlugin(cubos::engine::plugins::windowPlugin)
-        .addPlugin(cubos::engine::plugins::transformPlugin)
-        .addPlugin(cubos::engine::plugins::rendererPlugin)
-
-        .addStartupSystem(setup, "Setup")
-        .addStartupSystem(createScene, "CreateScene")
-        .addStartupSystem(printStuff, "End")
-
-        .addSystem(TurnOnLight, "SetLight")
-        .putStageBefore("SetLight", "Draw")
-        .run();
-=======
+    cubos.tag("SetLight").beforeTag("Draw");
+    cubos.system(TurnOnLight).tagged("SetLight");
     // or a tesserato tool!
     cubos.addPlugin(plugins::tools::settingsInspectorPlugin);
 
     cubos.run();
->>>>>>> 4d49302f
 }