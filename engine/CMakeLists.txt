--- conflicted
+++ resolved
@@ -30,17 +30,14 @@
     "src/cubos/engine/data/scene.cpp"
 
     "src/cubos/engine/plugins/window.cpp"
-<<<<<<< HEAD
     "src/cubos/engine/plugins/transform.cpp"
     "src/cubos/engine/plugins/renderer.cpp"
     "src/cubos/engine/plugins/env_settings.cpp"
-=======
-	  "src/cubos/engine/plugins/env_settings.cpp"
+
     "src/cubos/engine/plugins/file_settings.cpp"
     "src/cubos/engine/plugins/imgui.cpp"
 
     "src/cubos/engine/plugins/tools/settings_inspector.cpp"
->>>>>>> 4d49302f
 )
 
 set(CUBOS_ENGINE_INCLUDE
@@ -72,17 +69,15 @@
     "include/cubos/engine/data/scene.hpp"
 
     "include/cubos/engine/plugins/window.hpp"
-<<<<<<< HEAD
+
     "include/cubos/engine/plugins/transform.hpp"
     "include/cubos/engine/plugins/renderer.hpp"
     "include/cubos/engine/plugins/env_settings.hpp"
-=======
-	  "include/cubos/engine/plugins/env_settings.hpp"
+
     "include/cubos/engine/plugins/file_settings.hpp"
-  	"include/cubos/engine/plugins/imgui.hpp"
+    "include/cubos/engine/plugins/imgui.hpp"
 
     "include/cubos/engine/plugins/tools/settings_inspector.hpp"
->>>>>>> 4d49302f
 )
 
 # Create cubos engine
