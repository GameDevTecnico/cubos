--- conflicted
+++ resolved
@@ -8,8 +8,7 @@
 # Set engine source files
 
 set(CUBOS_ENGINE_SOURCE
-<<<<<<< HEAD
-    src/cubos/cubos.cpp
+    "src/cubos/engine/cubos.cpp"
 
     src/cubos/rendering/renderer.cpp
     src/cubos/rendering/deferred/deferred_renderer.cpp
@@ -17,20 +16,12 @@
     src/cubos/rendering/post_processing/copy_pass.cpp)
 
 set(CUBOS_ENGINE_INCLUDE
-    include/cubos/cubos.hpp
+    "include/cubos/engine/cubos.hpp"
 
     include/cubos/rendering/renderer.hpp
     include/cubos/rendering/deferred/deferred_renderer.hpp
     include/cubos/rendering/post_processing/post_processing_pass.hpp
     include/cubos/rendering/post_processing/copy_pass.hpp)
-=======
-    "src/cubos/engine/cubos.cpp"
-)
-
-set(CUBOS_ENGINE_INCLUDE
-    "include/cubos/engine/cubos.hpp"
-)
->>>>>>> 3bef9a88
 
 # Create cubos engine
 
