# engine/CMakeLists.txt
# Cubos engine build configuration

include(CubinhosGenerate)

option(BUILD_ENGINE_SAMPLES "Build cubos engine samples" OFF)

message("# Building engine samples: " ${BUILD_ENGINE_SAMPLES})

# Set engine source files
set(CUBOS_ENGINE_SOURCE
    "src/cubos/engine/cubos.cpp"

    "src/cubos/engine/ecs/draw_system.cpp"
    "src/cubos/engine/ecs/transform_system.cpp"

    "src/cubos/engine/gl/frame.cpp"
    "src/cubos/engine/gl/renderer.cpp"
    "src/cubos/engine/gl/deferred/renderer.cpp"
    "src/cubos/engine/gl/pps/bloom.cpp"
    "src/cubos/engine/gl/pps/copy_pass.cpp"
    "src/cubos/engine/gl/pps/manager.cpp"
    "src/cubos/engine/gl/pps/pass.cpp"

    "src/cubos/engine/data/meta.cpp"
    "src/cubos/engine/data/asset_manager.cpp"
    "src/cubos/engine/data/loader.cpp"
    "src/cubos/engine/data/grid.cpp"
    "src/cubos/engine/data/palette.cpp"
    "src/cubos/engine/data/scene.cpp"

    "src/cubos/engine/plugins/window.cpp"
<<<<<<< HEAD
    "src/cubos/engine/plugins/transform.cpp"
    "src/cubos/engine/plugins/renderer.cpp"
=======
	"src/cubos/engine/plugins/env_settings.cpp"
>>>>>>> 8656d1fe
)

set(CUBOS_ENGINE_INCLUDE
    "include/cubos/engine/cubos.hpp"

    "include/cubos/engine/ecs/position.hpp"
    "include/cubos/engine/ecs/rotation.hpp"
    "include/cubos/engine/ecs/scale.hpp"
    "include/cubos/engine/ecs/local_to_world.hpp"
    "include/cubos/engine/ecs/grid.hpp"
    "include/cubos/engine/ecs/transform_system.hpp"
    "include/cubos/engine/ecs/draw_system.hpp"

    "include/cubos/engine/gl/frame.hpp"
    "include/cubos/engine/gl/renderer.hpp"
    "include/cubos/engine/gl/deferred/renderer.hpp"
    "include/cubos/engine/gl/pps/bloom.hpp"
    "include/cubos/engine/gl/pps/copy_pass.hpp"
    "include/cubos/engine/gl/pps/manager.hpp"
    "include/cubos/engine/gl/pps/pass.hpp"

    "include/cubos/engine/data/meta.hpp"
    "include/cubos/engine/data/asset.hpp"
    "include/cubos/engine/data/asset_manager.hpp"
    "include/cubos/engine/data/loader.hpp"
    "include/cubos/engine/data/palette.hpp"
    "include/cubos/engine/data/grid.hpp"
    "include/cubos/engine/data/scene.hpp"

    "include/cubos/engine/plugins/window.hpp"
<<<<<<< HEAD
    "include/cubos/engine/plugins/transform.hpp"
    "include/cubos/engine/plugins/renderer.hpp"
=======
	"include/cubos/engine/plugins/env_settings.hpp"
>>>>>>> 8656d1fe
)

# Create cubos engine
add_library(cubos-engine ${CUBOS_ENGINE_SOURCE} ${CUBOS_ENGINE_INCLUDE})
target_include_directories(cubos-engine PUBLIC "include" PRIVATE "src")
target_link_libraries(cubos-engine PUBLIC cubos-core)
set_property(TARGET cubos-engine PROPERTY CXX_STANDARD 20)
target_compile_features(cubos-engine PUBLIC cxx_std_20)

if(CMAKE_CXX_COMPILER_ID STREQUAL "GNU")
    target_compile_options(cubos-engine PUBLIC -Wno-attributes)
endif()

# Generate component headers
cubinhos_generate(cubos-engine ${CMAKE_CURRENT_SOURCE_DIR}/include)

# Add engine samples
if(BUILD_ENGINE_SAMPLES)
    add_subdirectory(samples)
endif()<|MERGE_RESOLUTION|>--- conflicted
+++ resolved
@@ -30,12 +30,9 @@
     "src/cubos/engine/data/scene.cpp"
 
     "src/cubos/engine/plugins/window.cpp"
-<<<<<<< HEAD
     "src/cubos/engine/plugins/transform.cpp"
     "src/cubos/engine/plugins/renderer.cpp"
-=======
 	"src/cubos/engine/plugins/env_settings.cpp"
->>>>>>> 8656d1fe
 )
 
 set(CUBOS_ENGINE_INCLUDE
@@ -66,12 +63,9 @@
     "include/cubos/engine/data/scene.hpp"
 
     "include/cubos/engine/plugins/window.hpp"
-<<<<<<< HEAD
     "include/cubos/engine/plugins/transform.hpp"
     "include/cubos/engine/plugins/renderer.hpp"
-=======
-	"include/cubos/engine/plugins/env_settings.hpp"
->>>>>>> 8656d1fe
+    "include/cubos/engine/plugins/env_settings.hpp"
 )
 
 # Create cubos engine
