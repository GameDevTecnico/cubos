# engine/CMakeLists.txt
# Cubos engine build configuration

option(BUILD_ENGINE_SAMPLES "Build cubos engine samples" OFF)

message("# Building engine samples: " ${BUILD_ENGINE_SAMPLES})

# Set engine source files

set(CUBOS_ENGINE_SOURCE
    "src/cubos/engine/cubos.cpp"

<<<<<<< HEAD
    src/cubos/engine/gl/renderer.cpp
    src/cubos/engine/gl/deferred/renderer.cpp
    src/cubos/engine/gl/pps/pass.cpp
    src/cubos/engine/gl/pps/copy_pass.cpp)
=======
    "src/cubos/engine/data/meta.cpp"
    "src/cubos/engine/data/asset_manager.cpp"
)
>>>>>>> 64982cb9

set(CUBOS_ENGINE_INCLUDE
    "include/cubos/engine/cubos.hpp"

<<<<<<< HEAD
    include/cubos/engine/gl/renderer.hpp
    include/cubos/engine/gl/deferred/renderer.hpp
    include/cubos/engine/gl/pps/pass.hpp
    include/cubos/engine/gl/pps/copy_pass.hpp)
=======
    "include/cubos/engine/data/meta.hpp"
    "include/cubos/engine/data/asset.hpp"
    "include/cubos/engine/data/asset_manager.hpp"
    "include/cubos/engine/data/loader.hpp"
)
>>>>>>> 64982cb9

# Create cubos engine

add_library(cubos-engine ${CUBOS_ENGINE_SOURCE} ${CUBOS_ENGINE_INCLUDE})
target_include_directories(cubos-engine PUBLIC "include" PRIVATE "src")
target_link_libraries(cubos-engine PUBLIC cubos-core)
set_property(TARGET cubos-engine PROPERTY CXX_STANDARD 20)
target_compile_features(cubos-engine PUBLIC cxx_std_20)

# Add engine samples
if (BUILD_ENGINE_SAMPLES)
    add_subdirectory(samples)
endif ()<|MERGE_RESOLUTION|>--- conflicted
+++ resolved
@@ -10,32 +10,26 @@
 set(CUBOS_ENGINE_SOURCE
     "src/cubos/engine/cubos.cpp"
 
-<<<<<<< HEAD
-    src/cubos/engine/gl/renderer.cpp
-    src/cubos/engine/gl/deferred/renderer.cpp
-    src/cubos/engine/gl/pps/pass.cpp
-    src/cubos/engine/gl/pps/copy_pass.cpp)
-=======
+    "src/cubos/engine/gl/renderer.cpp"
+    "src/cubos/engine/gl/deferred/renderer.cpp"
+    "src/cubos/engine/gl/pps/pass.cpp"
+    "src/cubos/engine/gl/pps/copy_pass.cpp"
     "src/cubos/engine/data/meta.cpp"
     "src/cubos/engine/data/asset_manager.cpp"
 )
->>>>>>> 64982cb9
 
 set(CUBOS_ENGINE_INCLUDE
     "include/cubos/engine/cubos.hpp"
 
-<<<<<<< HEAD
-    include/cubos/engine/gl/renderer.hpp
-    include/cubos/engine/gl/deferred/renderer.hpp
-    include/cubos/engine/gl/pps/pass.hpp
-    include/cubos/engine/gl/pps/copy_pass.hpp)
-=======
+    "include/cubos/engine/gl/renderer.hpp"
+    "include/cubos/engine/gl/deferred/renderer.hpp"
+    "include/cubos/engine/gl/pps/pass.hpp"
+    "include/cubos/engine/gl/pps/copy_pass.hpp"
     "include/cubos/engine/data/meta.hpp"
     "include/cubos/engine/data/asset.hpp"
     "include/cubos/engine/data/asset_manager.hpp"
     "include/cubos/engine/data/loader.hpp"
 )
->>>>>>> 64982cb9
 
 # Create cubos engine
 
