{

  inputs = {

    nixpkgs.url = "nixpkgs/nixos-24.05";

    flake-utils.url = "github:numtide/flake-utils";

  };



  outputs = inputs:

    inputs.flake-utils.lib.eachDefaultSystem (system:

      let

        pkgs = import inputs.nixpkgs { inherit system; };



        sysLibs = with pkgs; [

          libGL

          xorg.libX11

          xorg.libXrandr

          xorg.libXinerama

          xorg.libXcursor

          xorg.libXi

          xorg.libXdmcp

          libpulseaudio
<<<<<<< HEAD

=======
          wayland
>>>>>>> e2526bee
        ];

      in

      {

        name = "cubos";



        devShell = pkgs.mkShell {

          hardeningDisable = [ "all" ];



          packages = with pkgs; [

            # = build tools =

            cmake

            ccache

            pkg-config

            emscripten

            ninja

            gcc



            # = formatting =

            clang-tools



            # = docs =

            doxygen



            (python3.withPackages (ps: [

              ps.jinja2

              ps.pygments

            ]))



            # = libs =

            glfw

            glm

            doctest



            # = debug =

            gdb

          ]

          ++ sysLibs;



          LD_LIBRARY_PATH = "$LD_LIBRARY_PATH:${pkgs.lib.makeLibraryPath sysLibs}";



          shellHook = ''

            export EMSCRIPTEN=${pkgs.emscripten}/share/emscripten

            export EM_CACHE=$(git rev-parse --show-toplevel)/.em_cache

            mkdir -p $EM_CACHE

            cp -r $EMSCRIPTEN/cache/* $EM_CACHE

            chmod u+rwx -R $EM_CACHE
<<<<<<< HEAD





            if [ -n "$WAYLAND_DISPLAY" ]; then


              LD_LIBRARY_PATH="$LD_LIBRARY_PATH:$(nix-build '<nixpkgs>' -A wayland --no-out-link)/lib"


            fi

=======
>>>>>>> e2526bee
          '';

        };



        packages.default = pkgs.callPackage ./default.nix { };



        formatter = pkgs.alejandra;

      });

}<|MERGE_RESOLUTION|>--- conflicted
+++ resolved
@@ -37,11 +37,9 @@
           xorg.libXdmcp
 
           libpulseaudio
-<<<<<<< HEAD
 
-=======
           wayland
->>>>>>> e2526bee
+
         ];
 
       in
@@ -133,7 +131,6 @@
             cp -r $EMSCRIPTEN/cache/* $EM_CACHE
 
             chmod u+rwx -R $EM_CACHE
-<<<<<<< HEAD
 
 
 
@@ -147,8 +144,6 @@
 
             fi
 
-=======
->>>>>>> e2526bee
           '';
 
         };
