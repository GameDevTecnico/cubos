--- conflicted
+++ resolved
@@ -20,13 +20,9 @@
         submodules: recursive
         
     - name: Install dependencies
-<<<<<<< HEAD
-      run: sudo apt-get install xorg-dev libglu1-mesa-dev gcc-10 g++-10
-=======
       run: |
         sudo apt-get update
-        sudo apt-get install xorg-dev libglu1-mesa-dev 
->>>>>>> e31b4684
+        sudo apt-get install xorg-dev libglu1-mesa-dev gcc-10 g++-10
 
     - name: Configure CMake
       run: cmake -B ${{github.workspace}}/build -DCMAKE_BUILD_TYPE=${{env.BUILD_TYPE}} -DBUILD_CORE_SAMPLES=ON -DBUILD_CORE_TESTS=ON
