# Shell environment for development on NixOS
{ pkgs ? import <nixpkgs> {} }: with pkgs; mkShell {
  nativeBuildInputs = [
    pkg-config
    cmake
    gcc
    glfw
    glm
    libyamlcpp
<<<<<<< HEAD
=======
    spdlog
>>>>>>> e081567e
    clang-tools
  ];
}<|MERGE_RESOLUTION|>--- conflicted
+++ resolved
@@ -7,10 +7,7 @@
     glfw
     glm
     libyamlcpp
-<<<<<<< HEAD
-=======
     spdlog
->>>>>>> e081567e
     clang-tools
   ];
 }