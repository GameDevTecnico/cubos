cmake_minimum_required(VERSION 3.0.0)
project(cubos VERSION 0.1.0)

option(WITH_GLFW "With GLFW?" ON)
option(WITH_OPENGL "With OpenGL?" ON)

if(WITH_GLFW)
    option(GLFW_USE_SUBMODULE "Compile GLFW from source?" ON)
endif()
option(GLM_USE_SUBMODULE "Compile GLM from source?" ON)
option(YAMLCPP_USE_SUBMODULE "Compile YAML CPP from source?" ON)
<<<<<<< HEAD
option(GOOGLETEST_USE_SUBMODULE "Compile Google Test from source?" ON)
=======
option(SPDLOG_USE_SUBMODULE "Compile SPDLOG from source" ON)

option(BUILD_SAMPLES "Build samples" OFF)
>>>>>>> 9f74261d

set(CUBOS_SOURCE
    "src/entry.cpp"
    "src/log.cpp"
    
    "src/io/glfw_window.cpp"

    "src/gl/ogl_render_device.cpp"
)

set(CUBOS_INCLUDE
    "include/cubos/log.hpp"

    "include/cubos/io/window.hpp"

    "include/cubos/gl/render_device.hpp"
    "include/cubos/gl/ogl_render_device.hpp"
)

add_library(cubos ${CUBOS_SOURCE} ${CUBOS_INCLUDE})
target_include_directories(cubos PUBLIC "include")
set_property(TARGET cubos PROPERTY CXX_STANDARD 20)

# Dependencies

if(WITH_OPENGL)
    add_subdirectory(lib/glad)
    target_link_libraries(cubos glad)
    target_compile_definitions(cubos PRIVATE WITH_OPENGL)
endif()

if(WITH_GLFW)
    if(GLFW_USE_SUBMODULE)
        set(GLFW_BUILD_DOCS OFF CACHE BOOL "" FORCE)
        set(GLFW_BUILD_TESTS OFF CACHE BOOL "" FORCE)
        set(GLFW_BUILD_EXAMPLES OFF CACHE BOOL "" FORCE)
        add_subdirectory(lib/glfw)
    else()
        find_package(glfw3 REQUIRED)
    endif()

    target_link_libraries(cubos glfw)
    target_compile_definitions(cubos PRIVATE WITH_GLFW)
endif()

if(GLM_USE_SUBMODULE)
    add_subdirectory(lib/glm)
else()
    find_package(glm REQUIRED)
endif()

if(YAMLCPP_USE_SUBMODULE)
    add_subdirectory(lib/yaml-cpp)
else()
    find_package(yaml-cpp REQUIRED)
endif()

<<<<<<< HEAD


if (GOOGLETEST_USE_SUBMODULE)
    if(WIN32)
        set(gtest_force_shared_crt ON CACHE BOOL "" FORCE)
    endif()
    add_subdirectory(lib/googletest)
else()
    find_package(googletest REQUIRED)
endif()


add_subdirectory(lib/glad)
=======
if (SPDLOG_USE_SUBMODULE)
    add_subdirectory(lib/spdlog)
else()
    find_package(spdlog REQUIRED)
endif()
>>>>>>> 9f74261d

target_link_libraries(cubos glm glad yaml-cpp spdlog ${CMAKE_DL_LIBS})

# Enable CTest and CPack
include(CTest)
enable_testing()

set(CPACK_PROJECT_NAME ${PROJECT_NAME})
set(CPACK_PROJECT_VERSION ${PROJECT_VERSION})
include(CPack)

<<<<<<< HEAD
# Enable Google Test
set(CUBOS_TESTS_SOURCE
    "tests/test_example.cpp"
)

add_executable(
    cubos_tests
    ${CUBOS_TESTS_SOURCE}
)

target_link_libraries(
    cubos_tests
    gtest_main
)

include(googletest)
gtest_discover_tests(cubos_tests)
=======
# Add the samples subdirectory
if (BUILD_SAMPLES)
    add_subdirectory(samples)
endif()
>>>>>>> 9f74261d
<|MERGE_RESOLUTION|>--- conflicted
+++ resolved
@@ -9,13 +9,10 @@
 endif()
 option(GLM_USE_SUBMODULE "Compile GLM from source?" ON)
 option(YAMLCPP_USE_SUBMODULE "Compile YAML CPP from source?" ON)
-<<<<<<< HEAD
 option(GOOGLETEST_USE_SUBMODULE "Compile Google Test from source?" ON)
-=======
 option(SPDLOG_USE_SUBMODULE "Compile SPDLOG from source" ON)
 
 option(BUILD_SAMPLES "Build samples" OFF)
->>>>>>> 9f74261d
 
 set(CUBOS_SOURCE
     "src/entry.cpp"
@@ -73,7 +70,6 @@
     find_package(yaml-cpp REQUIRED)
 endif()
 
-<<<<<<< HEAD
 
 
 if (GOOGLETEST_USE_SUBMODULE)
@@ -85,15 +81,11 @@
     find_package(googletest REQUIRED)
 endif()
 
-
-add_subdirectory(lib/glad)
-=======
 if (SPDLOG_USE_SUBMODULE)
     add_subdirectory(lib/spdlog)
 else()
     find_package(spdlog REQUIRED)
 endif()
->>>>>>> 9f74261d
 
 target_link_libraries(cubos glm glad yaml-cpp spdlog ${CMAKE_DL_LIBS})
 
@@ -105,7 +97,6 @@
 set(CPACK_PROJECT_VERSION ${PROJECT_VERSION})
 include(CPack)
 
-<<<<<<< HEAD
 # Enable Google Test
 set(CUBOS_TESTS_SOURCE
     "tests/test_example.cpp"
@@ -123,9 +114,8 @@
 
 include(googletest)
 gtest_discover_tests(cubos_tests)
-=======
+
 # Add the samples subdirectory
 if (BUILD_SAMPLES)
     add_subdirectory(samples)
-endif()
->>>>>>> 9f74261d
+endif()