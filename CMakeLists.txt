# CMakeLists.txt
# Cubos project root build configuration

cmake_minimum_required(VERSION 3.9.0)
project(cubos VERSION 0.1.0)

add_subdirectory(core)
add_subdirectory(engine)
add_subdirectory(tools)

# Add doxygen documentation

find_package(Doxygen COMPONENTS dot)

if (Doxygen_FOUND)
    set(DOXYGEN_GENERATE_TREEVIEW YES)
<<<<<<< HEAD
    set(DOXYGEN_PROJECT_NAME "Cubos")
=======
    set(DOXYGEN_PROJECT_NAME "CUBOS.")
>>>>>>> ab5c1369
    set(DOXYGEN_HTML_EXTRA_FILES ${CMAKE_SOURCE_DIR}/docs/css/doxygen-awesome-css/doxygen-awesome-darkmode-toggle.js)
    set(DOXYGEN_HTML_EXTRA_STYLESHEET ${CMAKE_SOURCE_DIR}/docs/css/doxygen-awesome-css/doxygen-awesome.css)
    set(DOXYGEN_HTML_HEADER ${CMAKE_SOURCE_DIR}/docs/html/header.html)
    set(DOXYGEN_HTML_FOOTER ${CMAKE_SOURCE_DIR}/docs/html/footer.html)
<<<<<<< HEAD
=======
    set(DOXYGEN_IMAGE_PATH ${CMAKE_SOURCE_DIR}/docs/images)
>>>>>>> ab5c1369
    set(DOXYGEN_EXCLUDE_PATTERNS "css" "html")
    doxygen_add_docs(
        doxygen
        "${CMAKE_SOURCE_DIR}/core/include"
        "${CMAKE_SOURCE_DIR}/engine/include"
        "${CMAKE_SOURCE_DIR}/docs"
        COMMENT "Generate documentation"
    )
endif ()<|MERGE_RESOLUTION|>--- conflicted
+++ resolved
@@ -14,19 +14,12 @@
 
 if (Doxygen_FOUND)
     set(DOXYGEN_GENERATE_TREEVIEW YES)
-<<<<<<< HEAD
-    set(DOXYGEN_PROJECT_NAME "Cubos")
-=======
     set(DOXYGEN_PROJECT_NAME "CUBOS.")
->>>>>>> ab5c1369
     set(DOXYGEN_HTML_EXTRA_FILES ${CMAKE_SOURCE_DIR}/docs/css/doxygen-awesome-css/doxygen-awesome-darkmode-toggle.js)
     set(DOXYGEN_HTML_EXTRA_STYLESHEET ${CMAKE_SOURCE_DIR}/docs/css/doxygen-awesome-css/doxygen-awesome.css)
     set(DOXYGEN_HTML_HEADER ${CMAKE_SOURCE_DIR}/docs/html/header.html)
     set(DOXYGEN_HTML_FOOTER ${CMAKE_SOURCE_DIR}/docs/html/footer.html)
-<<<<<<< HEAD
-=======
     set(DOXYGEN_IMAGE_PATH ${CMAKE_SOURCE_DIR}/docs/images)
->>>>>>> ab5c1369
     set(DOXYGEN_EXCLUDE_PATTERNS "css" "html")
     doxygen_add_docs(
         doxygen
