--- conflicted
+++ resolved
@@ -15,25 +15,16 @@
 
 set(CUBOS_SOURCE
     "src/main.cpp"
-<<<<<<< HEAD
     "src/log.cpp"
-)
-
-set(CUBOS_INCLUDE
-    "include/cubos/log.hpp"
-)
-
-add_library(cubos ${CUBOS_SOURCE} ${CUBOS_INCLUDE})
-target_include_directories(cubos PUBLIC include)
-set_property(TARGET cubos PROPERTY CXX_STANDARD 20)
-=======
-
+    
     "src/io/glfw_window.cpp"
 
     "src/gl/ogl_render_device.cpp"
 )
 
 set(CUBOS_INCLUDE
+    "include/cubos/log.hpp"
+
     "include/cubos/io/window.hpp"
 
     "include/cubos/gl/render_device.hpp"
@@ -42,9 +33,16 @@
 
 add_library(cubos ${CUBOS_SOURCE} ${CUBOS_INCLUDE})
 target_include_directories(cubos PUBLIC "include")
->>>>>>> 07035c75
+set_property(TARGET cubos PROPERTY CXX_STANDARD 20)
 
 # Dependencies
+
+if(WITH_OPENGL)
+    add_subdirectory(lib/glad)
+    target_link_libraries(cubos glad)
+    target_compile_definitions(cubos PRIVATE WITH_OPENGL)
+endif()
+
 if(WITH_GLFW)
     if(GLFW_USE_SUBMODULE)
         set(GLFW_BUILD_DOCS OFF CACHE BOOL "" FORCE)
@@ -71,25 +69,13 @@
     find_package(yaml-cpp REQUIRED)
 endif()
 
-<<<<<<< HEAD
 if (SPDLOG_USE_SUBMODULE)
     add_subdirectory(lib/spdlog)
 else()
     find_package(spdlog REQUIRED)
 endif()
 
-add_subdirectory(lib/glad)
-
-target_link_libraries(cubos glfw glm glad yaml-cpp spdlog ${CMAKE_DL_LIBS})
-=======
-if(WITH_OPENGL)
-    add_subdirectory(lib/glad)
-    target_link_libraries(cubos glad)
-    target_compile_definitions(cubos PRIVATE WITH_OPENGL)
-endif()
-
-target_link_libraries(cubos glm glad yaml-cpp ${CMAKE_DL_LIBS})
->>>>>>> 07035c75
+target_link_libraries(cubos glm glad yaml-cpp spdlog ${CMAKE_DL_LIBS})
 
 # Enable CTest and CPack
 include(CTest)
