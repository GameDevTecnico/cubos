#ifndef CUBOS_GL_RENDER_DEVICE_HPP
#define CUBOS_GL_RENDER_DEVICE_HPP

#include <memory>
#include <variant>
#include <glm/glm.hpp>

#define CUBOS_GL_MAX_FRAMEBUFFER_RENDER_TARGET_COUNT 8
#define CUBOS_GL_MAX_TEXTURE_2D_ARRAY_SIZE 256
#define CUBOS_GL_MAX_CUBEMAP_ARRAY_SIZE 256
#define CUBOS_GL_MAX_MIP_LEVEL_COUNT 8
#define CUBOS_GL_MAX_CONSTANT_BUFFER_ELEMENT_NAME_SIZE 32
#define CUBOS_GL_MAX_CONSTANT_BUFFER_ELEMENT_COUNT 32
#define CUBOS_GL_MAX_VERTEX_ARRAY_ELEMENT_COUNT 8
#define CUBOS_GL_MAX_VERTEX_ARRAY_BUFFER_COUNT 8

namespace cubos::gl
{
    namespace impl
    {
        class Framebuffer;
        class RasterState;
        class DepthStencilState;
        class BlendState;

        class Sampler;
        class Texture1D;
        class Texture2D;
        class Texture2DArray;
        class Texture3D;
        class CubeMap;
        class CubeMapArray;

        class ConstantBuffer;
        class IndexBuffer;
        class VertexBuffer;
        class VertexArray;

        class ShaderStage;
        class ShaderPipeline;
        class ShaderBindingPoint;
    } // namespace impl

    using Framebuffer = std::shared_ptr<impl::Framebuffer>;
    using RasterState = std::shared_ptr<impl::RasterState>;
    using DepthStencilState = std::shared_ptr<impl::DepthStencilState>;
    using BlendState = std::shared_ptr<impl::BlendState>;

    using Sampler = std::shared_ptr<impl::Sampler>;
    using Texture1D = std::shared_ptr<impl::Texture1D>;
    using Texture2D = std::shared_ptr<impl::Texture2D>;
    using Texture2DArray = std::shared_ptr<impl::Texture2DArray>;
    using Texture3D = std::shared_ptr<impl::Texture3D>;
    using CubeMap = std::shared_ptr<impl::CubeMap>;
    using CubeMapArray = std::shared_ptr<impl::CubeMapArray>;

    using ConstantBuffer = std::shared_ptr<impl::ConstantBuffer>;
    using IndexBuffer = std::shared_ptr<impl::IndexBuffer>;
    using VertexBuffer = std::shared_ptr<impl::VertexBuffer>;
    using VertexArray = std::shared_ptr<impl::VertexArray>;

    using ShaderStage = std::shared_ptr<impl::ShaderStage>;
    using ShaderPipeline = std::shared_ptr<impl::ShaderPipeline>;
    using ShaderBindingPoint = impl::ShaderBindingPoint*;

    /// Render device properties that can be queried at runtime.
    /// @see RenderDevice::getProperty().
    enum class Property
    {
        MaxAnisotropy
    };

    /// Usage mode for buffers and textures.
    enum class Usage
    {
        Default,
        Dynamic,
        Static,
    };

    /// Data type.
    enum class Type
    {
        Byte,    ///< 8 bits signed integer.
        Short,   ///< 16 bits signed integer.
        Int,     ///< 32 bits signed integer.
        UByte,   ///< 8 bits unsigned integer.
        UShort,  ///< 16 bits unsigned integer.
        UInt,    ///< 32 bits unsigned integer.
        NByte,   ///< Normalized 8 bits signed integer.
        NShort,  ///< Normalized 16 bits signed integer.
        NUByte,  ///< Normalized 8 bits unsigned integer.
        NUShort, ///< Normalized 16 bits unsigned integer.
        Float    ///< 32 bits floating point.
    };

    /// Index format.
    enum class IndexFormat
    {
        UShort, // 16 bits unsigned integer.
        UInt,   // 32 bits unsigned integer.
    };

    /// Texture format.
    enum class TextureFormat
    {
        R8SNorm,     ///< 1 channel 8 bits normalized signed integer.
        R16SNorm,    ///< 1 channel 16 bits normalized signed integer.
        RG8SNorm,    ///< 2 channel 8 bits normalized signed integer.
        RG16SNorm,   ///< 2 channel 16 bits normalized signed integer.
        RGBA8SNorm,  ///< 4 channel 8 bits normalized signed integer.
        RGBA16SNorm, ///< 4 channel 16 bits normalized signed integer.
        R8UNorm,     ///< 1 channel 8 bits normalized unsigned integer.
        R16UNorm,    ///< 1 channel 16 bits normalized unsigned integer.
        RG8UNorm,    ///< 2 channel 8 bits normalized unsigned integer.
        RG16UNorm,   ///< 2 channel 16 bits normalized unsigned integer.
        RGBA8UNorm,  ///< 4 channel 8 bits normalized unsigned integer.
        RGBA16UNorm, ///< 4 channel 16 bits normalized unsigned integer.
        R8SInt,      ///< 1 channel 8 bits signed integer.
        R16SInt,     ///< 1 channel 16 bits signed integer.
        RG8SInt,     ///< 2 channel 8 bits signed integer.
        RG16SInt,    ///< 2 channel 16 bits signed integer.
        RGBA8SInt,   ///< 4 channel 8 bits signed integer.
        RGBA16SInt,  ///< 4 channel 16 bits signed integer.
        R8UInt,      ///< 1 channel 8 bits unsigned integer.
        R16UInt,     ///< 1 channel 16 bits unsigned integer.
        RG8UInt,     ///< 2 channel 8 bits unsigned integer.
        RG16UInt,    ///< 2 channel 16 bits unsigned integer.
        RGBA8UInt,   ///< 4 channel 8 bits unsigned integer.
        RGBA16UInt,  ///< 4 channel 16 bits unsigned integer.
        R32Float,    ///< 1 channel 32 bits floating point.
        RG32Float,   ///< 2 channel 32 bits floating point.
        RGB32Float,  ///< 3 channel 32 bits floating point.
        RGBA32Float, ///< 4 channel 32 bits floating point.

        Depth16,         ///< 16 depth bits.
        Depth32,         ///< 32 depth bits.
        Depth24Stencil8, ///< 24 depth bits and 8 stencil bits.
        Depth32Stencil8, ///< 32 depth bits and 8 stencil bits.
    };

    /// Texture address mode.
    enum class AddressMode
    {
        Repeat,
        Mirror,
        Clamp,
        Border,
    };

    /// Texture filter type.
    enum class TextureFilter
    {
        None,
        Nearest,
        Linear,
    };

    /// Triangle winding mode.
    enum class Winding
    {
        CW, ///< Clockwise.
        CCW ///< Counterclockwise.
    };

    /// Specifies a face.
    enum class Face
    {
        Front,
        Back,
        FrontAndBack,
    };

    /// Rasterizer mode.
    enum class RasterMode
    {
        Wireframe,
        Fill,
    };

    /// Comparison function.
    enum class Compare
    {
        Never,
        Less,
        LEqual,
        Greater,
        GEqual,
        Equal,
        NEqual,
        Always,
    };

    /// Stencil action.
    enum class StencilAction
    {
        Zero,
        Keep,
        Replace,
        Increment,
        IncrementWrap,
        Decrement,
        DecrementWrap,
        Invert,
    };

    /// Blend factor.
    enum class BlendFactor
    {
        Zero,
        One,
        SrcColor,
        InvSrcColor,
        DstColor,
        InvDstColor,
        SrcAlpha,
        InvSrcAlpha,
        DstAlpha,
        InvDstAlpha,
    };

    /// Blend operation.
    enum class BlendOp
    {
        Add,
        Substract,
        RevSubstract,
        Min,
        Max,
    };

    /// Shader stage type.
    enum class Stage
    {
        Vertex,
        Geometry,
        Pixel,
    };

    // Cube map face.
    enum class CubeFace
    {
        PositiveX = 0,
        NegativeX = 1,
        PositiveY = 2,
        NegativeY = 3,
        PositiveZ = 4,
        NegativeZ = 5,
    };

    enum class BufferStorageType
    {
        Small,
        Large,
    };

    /// Framebuffer description.
    struct FramebufferDesc
    {
        struct CubeMapTarget
<<<<<<< HEAD
        {
            CubeMap handle; ///< Cube map handle.
            CubeFace face;  ///< Cube map face which will be used as target.
        };                  ///< If the target is a cube map, this handle is used.

        struct Texture2DTarget
        {
            Texture2D handle; ///< Texture handle.
        };

        struct CubeMapArrayTarget
        {
            CubeMapArray handle; ///< Cube map handle.
        };

        struct Texture2DArrayTarget
        {
            Texture2DArray handle; ///< Texture handle.
        };

        enum class TargetType
        {
            CubeMap,
            Texture2D,
            CubeMapArray,
            Texture2DArray
        }; ///< If the target isn't a cube map, this handle is used.

        struct FramebufferTarget
        {
        private:
            bool set = false;
            TargetType type; ///< Type of the currently set target.

            std::variant<CubeMapTarget, Texture2DTarget, CubeMapArrayTarget, Texture2DArrayTarget> target;

        public:
            uint32_t mipLevel = 0; ///< Mip level of the target which will be set as a render target.

            [[nodiscard]] TargetType getTargetType() const;
            [[nodiscard]] bool isSet() const;

            [[nodiscard]] const CubeMapTarget& getCubeMapTarget() const;
            [[nodiscard]] const Texture2DTarget& getTexture2DTarget() const;
            [[nodiscard]] const Texture2DArrayTarget& getTexture2DArrayTarget() const;
            [[nodiscard]] const CubeMapArrayTarget& getCubeMapArrayTarget() const;

            void setCubeMapTarget(const CubeMap& handle, CubeFace face);
            void setTexture2DTarget(const Texture2D& handle);
            void setTexture2DArrayTarget(const Texture2DArray& handle);
            void setCubeMapArrayTarget(const CubeMapArray& handle);

=======
        {
            CubeMap handle; ///< Cube map handle.
            CubeFace face;  ///< Cube map face which will be used as target.
        };                  ///< If the target is a cube map, this handle is used.

        struct Texture2DTarget
        {
            Texture2D handle; ///< Texture handle.
        };                    ///< If the target isn't a cube map, this handle is used.

        struct FramebufferTarget
        {
            bool isCubeMap = false; ///< Is this target a cube map face?
            uint32_t mipLevel = 0;  ///< Mip level of the texture which will be set as a render target.

            std::variant<CubeMapTarget, Texture2DTarget> target;

            [[nodiscard]] const CubeMapTarget& getCubeMapTarget() const;

            [[nodiscard]] const Texture2DTarget& getTexture2DTarget() const;

            void setCubeMapTarget(const CubeMap& handle, CubeFace face);

            void setTexture2DTarget(const Texture2D& handle);
>>>>>>> 6b5981ba
        } targets[CUBOS_GL_MAX_FRAMEBUFFER_RENDER_TARGET_COUNT]; ///< Render targets.

        uint32_t targetCount = 1;       ///< Number of render targets.
        FramebufferTarget depthStencil; ///< Optional depth stencil target.
    };

    /// Rasterizer state description.
    struct RasterStateDesc
    {
        bool cullEnabled = false;                 ///< Is face culling enabled?
        Face cullFace = Face::Back;               ///< Face that will be culled.
        Winding frontFace = Winding::CCW;         ///< Front face winding.
        RasterMode rasterMode = RasterMode::Fill; ///< Rasterizer mode.
    };

    /// Depth stencil state description.
    struct DepthStencilStateDesc
    {
        /// Depth state description.
        struct Depth
        {
            bool enabled = false;            ///< Enable depth checks?
            bool writeEnabled = false;       ///< Write to depth?
            float near = 0.0f;               ///< Depth near value.
            float far = 1.0f;                ///< Depth far value.
            Compare compare = Compare::Less; ///< Depth comparison function.
        };

        /// Stencil state description.
        struct Stencil
        {
            /// Stencil face description.
            struct Face
            {
                Compare compare = Compare::Always;             ///< Stencil comparison function.
                StencilAction fail = StencilAction::Keep;      ///< Stencil comparison fail action.
                StencilAction pass = StencilAction::Keep;      ///< Stencil comparison pass action.
                StencilAction depthFail = StencilAction::Keep; ///< Stencil depth comparison fail action.
            };

            bool enabled = false;     ///< Is stencil enabled?
            uint32_t ref = 0;         ///< Stencil ref value used on stencil comparison functions.
            uint8_t readMask = 0xFF;  ///< Stencil read mask.
            uint8_t writeMask = 0xFF; ///< Stencil write mask.

            Face backFace;  ///< Stencil back face options.
            Face frontFace; ///< Stencil front face options.
        };

        Depth depth;     ///< Depth state options.
        Stencil stencil; ///< Depth stencil options.
    };

    /// Blend state description.
    struct BlendStateDesc
    {
        bool blendEnabled = false; ///< Enable blending?

        struct
        {
            BlendFactor src = BlendFactor::SrcAlpha;    ///< Color blend source factor.
            BlendFactor dst = BlendFactor::InvSrcAlpha; ///< Color blend destination factor.
            BlendOp op = BlendOp::Add;                  ///< Color blend operation.
        } color;                                        ///< Color blend state.

        struct
        {
            BlendFactor src = BlendFactor::One;  ///< Alpha blend source factor.
            BlendFactor dst = BlendFactor::Zero; ///< Alpha blend destination factor.
            BlendOp op = BlendOp::Add;           ///< Alpha blend operation.
        } alpha;                                 ///< Alpha blend state.
    };

    /// Sampler description.
    struct SamplerDesc
    {
        float borderColor[4] = {0.0f}; ///< Border color applied when the address mode is AddressMode::Border.

        TextureFilter minFilter = TextureFilter::Nearest; ///< Minifying filter.
        TextureFilter magFilter = TextureFilter::Nearest; ///< Magnifying filter.
        TextureFilter mipmapFilter = TextureFilter::None; ///< Set to None to disable mipmapping.

        AddressMode addressU = AddressMode::Clamp; ///< Texture adress mode on coordinate U.
        AddressMode addressV = AddressMode::Clamp; ///< Texture adress mode on coordinate V.
        AddressMode addressW = AddressMode::Clamp; ///< Texture adress mode on coordinate W.

        size_t maxAnisotropy = 1; ///< Max anisotropy for filtering. Limited to Property::MaxAnisotropy.
    };

    /// 1D texture description.
    struct Texture1DDesc
    {
        const void* data[CUBOS_GL_MAX_MIP_LEVEL_COUNT] = {}; ///< Optional initial texture data.
        size_t mipLevelCount = 1;                            ///< Number of mip levels.
        size_t width;                                        ///< Texture width.
        Usage usage;                                         ///< Texture usage mode.
        TextureFormat format;                                ///< Texture format.
    };

    /// 2D texture description.
    struct Texture2DDesc
    {
        const void* data[CUBOS_GL_MAX_MIP_LEVEL_COUNT] = {}; ///< Optional initial texture data.
        size_t mipLevelCount = 1;                            ///< Number of mip levels.
        size_t width;                                        ///< Texture width.
        size_t height;                                       ///< Texture height.
        Usage usage;                                         ///< Texture usage mode.
        TextureFormat format;                                ///< Texture format.
<<<<<<< HEAD
    };

    /// 2D texture array description.
    struct Texture2DArrayDesc
    {
        const void* data[CUBOS_GL_MAX_TEXTURE_2D_ARRAY_SIZE]
                        [CUBOS_GL_MAX_MIP_LEVEL_COUNT]; ///< Optional initial texture data.
        size_t mipLevelCount = 1;                       ///< Number of mip levels.
        size_t width;                                   ///< Texture width.
        size_t height;                                  ///< Texture height.
        size_t size;                                    ///< Number of 2D Textures contained in the array.
        Usage usage;                                    ///< Texture usage mode.
        TextureFormat format;                           ///< Texture format.
=======
>>>>>>> 6b5981ba
    };

    /// 3D texture description.
    struct Texture3DDesc
    {
        const void* data[CUBOS_GL_MAX_MIP_LEVEL_COUNT] = {}; ///< Optional initial texture data.
        size_t mipLevelCount = 1;                            ///< Number of mip levels.
        size_t width;                                        ///< Texture width.
        size_t height;                                       ///< Texture height.
        size_t depth;                                        ///< Texture depth.
        Usage usage;                                         ///< Texture usage mode.
        TextureFormat format;                                ///< Texture format.
    };

    /// Cube map description.
    struct CubeMapDesc
    {
<<<<<<< HEAD
        const void* data[6][CUBOS_GL_MAX_MIP_LEVEL_COUNT] =
            {};                   ///< Optional initial cube map data, indexed using CubeFace.
        size_t mipLevelCount = 1; ///< Number of mip levels.
        size_t width;             ///< Cube map face width.
        size_t height;            ///< Cube map face height.
        Usage usage;              ///< Texture usage mode.
        TextureFormat format;     ///< Texture format.
    };

    /// Cube map array description.
    struct CubeMapArrayDesc
    {
        const void* data[CUBOS_GL_MAX_CUBEMAP_ARRAY_SIZE][6][CUBOS_GL_MAX_MIP_LEVEL_COUNT] =
            {};                   ///< Optional initial cube map data, indexed using CubeFace.
        size_t mipLevelCount = 1; ///< Number of mip levels.
        size_t width;             ///< Cube map face width.
        size_t height;            ///< Cube map face height.
        size_t size;              ///< Number of cube maps contained in the array.
        Usage usage;              ///< Texture usage mode.
        TextureFormat format;     ///< Texture format.
=======
        const void* data[6][CUBOS_GL_MAX_MIP_LEVEL_COUNT] = {
            {}, {}, {}, {}, {}, {}}; ///< Optional initial cube map data, indexed using CubeFace.
        size_t mipLevelCount = 1;    ///< Number of mip levels.
        size_t width;                ///< Cube map face width.
        size_t height;               ///< Cube map face height.
        Usage usage;                 ///< Texture usage mode.
        TextureFormat format;        ///< Texture format.
>>>>>>> 6b5981ba
    };

    /// Constant buffer element.
    struct ConstantBufferElement
    {
        char name[CUBOS_GL_MAX_CONSTANT_BUFFER_ELEMENT_NAME_SIZE]; ///< Element name.

        size_t offset; ///< Offset of the element in the buffer.
        size_t size;   ///< Number of values in the element if it is an array. If it isn't, this is set to 1.
        size_t stride; ///< Stride between each element in the array, if the element is an array.
    };

    /// Constant buffer structure.
    struct ConstantBufferStructure
    {
        size_t size;                                                                ///< Size of the buffer in bytes.
        size_t elementCount;                                                        ///< Number of elements.
        ConstantBufferElement elements[CUBOS_GL_MAX_CONSTANT_BUFFER_ELEMENT_COUNT]; ///< Constant buffer elements.
    };

    /// Vertex element description.
    struct VertexElement
    {
        const char* name;        ///< Element name.
        Type type = Type::Float; ///< Element type.
        size_t size;             ///< Number of components in the vertex element (1, 2, 3 or 4).

        struct
        {
            size_t stride = 0; ///< Stride between each element in memory.
            size_t offset = 0; ///< Offset of the first element in the buffer.
            size_t index = 0;  ///< Index of the vertex buffer where the element is stored.
        } buffer;              ///< Vertex buffer description.
    };

    /// Vertex array description.
    struct VertexArrayDesc
    {
        size_t elementCount = 0;                                         ///< Number of vertex elements.
        VertexElement elements[CUBOS_GL_MAX_VERTEX_ARRAY_ELEMENT_COUNT]; ///< Vertex elements.
        VertexBuffer buffers[CUBOS_GL_MAX_VERTEX_ARRAY_BUFFER_COUNT];    ///< Vertex buffers.
        ShaderPipeline shaderPipeline; ///< Shader pipeline used with the vertex array.
    };

    /// Abstract render device type, used to wrap low-level rendering APIs such as OpenGL.
    /// @see io::Window, gl::OGLRenderDevice.
    class RenderDevice
    {
    public:
        RenderDevice() = default;
        virtual ~RenderDevice() = default;
        RenderDevice(const RenderDevice&) = delete;

        /// Creates a new framebuffer.
        /// @return Framebuffer handle, or nullptr if the creation failed.
        virtual Framebuffer createFramebuffer(const FramebufferDesc& desc) = 0;

        /// Sets the current framebuffer.
        virtual void setFramebuffer(Framebuffer fb) = 0;

        /// Creates a new rasterizer state.
        /// @return Rasterizer state handle, or nullptr if the creation failed.
        virtual RasterState createRasterState(const RasterStateDesc& desc) = 0;

        /// Sets the current rasterizer state.
        virtual void setRasterState(RasterState rs) = 0;

        /// Creates a new depth stencil state.
        /// @return Depth stencil state handle, or nullptr if the creation failed.
        virtual DepthStencilState createDepthStencilState(const DepthStencilStateDesc& desc) = 0;

        /// Sets the current depth stencil state.
        virtual void setDepthStencilState(DepthStencilState dss) = 0;

        /// Creates a new blend state.
        /// @return Blend state handle, or nullptr if the creation failed.
        virtual BlendState createBlendState(const BlendStateDesc& desc) = 0;

        /// Sets the current blend state.
        virtual void setBlendState(BlendState bs) = 0;

        /// Creates a new texture sampler.
        /// @return Sampler handle, or nullptr if the creation failed.
        virtual Sampler createSampler(const SamplerDesc& desc) = 0;

        /// Creates a new 1D texture.
        /// @return Texture handle, or nullptr if the creation failed.
        virtual Texture1D createTexture1D(const Texture1DDesc& desc) = 0;

        /// Creates a new 2D texture.
        /// @return Texture handle, or nullptr if the creation failed.
        virtual Texture2D createTexture2D(const Texture2DDesc& desc) = 0;

        /// Creates a new 2D texture array.
        /// @return Texture array handle, or nullptr if the creation failed.
        virtual Texture2DArray createTexture2DArray(const Texture2DArrayDesc& desc) = 0;

        /// Creates a new 3D texture.
        /// @return Texture handle, or nullptr if the creation failed.
        virtual Texture3D createTexture3D(const Texture3DDesc& desc) = 0;

        /// Creates a new cube map.
        /// @return Cube map handle, or nullptr if the creation failed.
        virtual CubeMap createCubeMap(const CubeMapDesc& desc) = 0;

        /// Creates a new cube map array.
        /// @return Cube map array handle, or nullptr if the creation failed.
        virtual CubeMapArray createCubeMapArray(const CubeMapArrayDesc& desc) = 0;

        /// Creates a new constant buffer.
        /// @param size Size in bytes.
        /// @param data Initial data, can be nullptr.
        /// @param usage The usage which the buffer will have.
        /// @return Constant buffer handle, or nullptr if the creation failed.
        virtual ConstantBuffer createConstantBuffer(size_t size, const void* data, Usage usage) = 0;

        /// Creates a new constant buffer.
        /// @param size Size in bytes.
        /// @param data Initial data, can be nullptr.
        /// @param usage The usage which the buffer will have.
        /// @param storage The intended storage type for the buffer.
        /// @return Constant buffer handle, or nullptr if the creation failed.
<<<<<<< HEAD
        virtual ConstantBuffer createConstantBuffer(size_t size, const void* data, Usage usage,
                                                    BufferStorageType storage) = 0;
=======
        virtual ConstantBuffer createConstantBuffer(size_t size, const void* data, Usage usage, BufferStorageType storage) = 0;
>>>>>>> 6b5981ba

        /// Creates a new index buffer.
        /// @param size Size in bytes.
        /// @param data Initial data, can be nullptr.
        /// @param format Index format.
        /// @param usage The usage which the buffer will have.
        /// @return Index buffer handle, or nullptr if the creation failed.
        virtual IndexBuffer createIndexBuffer(size_t size, const void* data, IndexFormat format, Usage usage) = 0;

        /// Sets the current index buffer.
        virtual void setIndexBuffer(IndexBuffer ib) = 0;

        /// Creates a new vertex buffer.
        /// @param size Size in bytes.
        /// @param data Initial data, can be nullptr.
        /// @param usage The usage which the buffer will have.
        /// @return Vertex buffer handle, or nullptr if the creation failed.
        virtual VertexBuffer createVertexBuffer(size_t size, const void* data, Usage usage) = 0;

        /// Creates a new vertex array.
        /// @return Vertex array handle, or nullptr if the creation failed.
        virtual VertexArray createVertexArray(const VertexArrayDesc& desc) = 0;

        /// Sets the current vertex array.
        virtual void setVertexArray(VertexArray va) = 0;

        /// Creates a new shader stage from GLSL source code.
        /// @return Shader stage handle, or nullptr if the creation failed.
        virtual ShaderStage createShaderStage(Stage stage, const char* src) = 0;

        /// Creates a new shader pipeline from a vertex and pixel shaders.
        /// @param vs Vertex shader stage.
        /// @param ps Pixel shader stage.
        /// @return Shader pipeline handle, or nullptr if the creation failed.
        virtual ShaderPipeline createShaderPipeline(ShaderStage vs, ShaderStage ps) = 0;

        /// Creates a new shader pipeline from a vertex and pixel shaders.
        /// @param vs Vertex shader stage.
        /// @param gs Geometry shader stage.
        /// @param ps Pixel shader stage.
        /// @return Shader pipeline handle, or nullptr if the creation failed.
        virtual ShaderPipeline createShaderPipeline(ShaderStage vs, ShaderStage gs, ShaderStage ps) = 0;

        /// Sets the current shader pipeline used for rendering.
        virtual void setShaderPipeline(ShaderPipeline pipeline) = 0;

        /// Clears the color buffer bit on the current framebuffer to a specific color.
        virtual void clearColor(float r, float g, float b, float a) = 0;

        /// Clears the color buffer of a specific target on the current framebuffer to a specific color.
        virtual void clearTargetColor(size_t target, float r, float g, float b, float a) = 0;

        /// Clears the depth buffer bit on the current framebuffer to a specific value.
        virtual void clearDepth(float depth) = 0;

        /// Clears the stencil buffer bit on the current framebuffer to a specific value.
        virtual void clearStencil(int stencil) = 0;

        /// Draws tringles.
        /// @param offset Index of the first vertex to be drawn.
        /// @param count Number of vertices that will be drawn.
        virtual void drawTriangles(size_t offset, size_t count) = 0;

        /// Draws tringles with an index buffer.
        /// @param offset Index of the first indice to be drawn.
        /// @param count Number of indices that will be drawn.
        virtual void drawTrianglesIndexed(size_t offset, size_t count) = 0;

        /// Draws tringles multiple times.
        /// @param offset Index of the first vertex to be drawn.
        /// @param count Number of vertices that will be drawn.
        /// @param instanceCount Number of instances drawn.
        virtual void drawTrianglesInstanced(size_t offset, size_t count, size_t instanceCount) = 0;

        /// Draws tringles multiple times with an index buffer.
        /// @param offset Index of the first indice to be drawn.
        /// @param count Number of indices that will be drawn.
        /// @param instanceCount Number of instances drawn.
        virtual void drawTrianglesIndexedInstanced(size_t offset, size_t count, size_t instanceCount) = 0;

        /// Sets the current viewport.
        /// @param x Bottom left viewport corner X coordinate.
        /// @param y Bottom left viewport corner Y coordinate.
        /// @param w Viewport width.
        /// @param h Viewport height.
        virtual void setViewport(int x, int y, int w, int h) = 0;

        /// Gets a runtime property of the render device.
        /// @param prop Property name.
        virtual int getProperty(Property prop) = 0;


    };

    /// Abstract gl types are defined inside this namespace, they should be used (derived) only in render device
    /// implementations.
    namespace impl
    {
        /// Abstract framebuffer, should not be used directly.
        class Framebuffer
        {
        protected:
            Framebuffer() = default;
            virtual ~Framebuffer() = default;
        };

        /// Abstract rasterizer state, should not be used directly.
        class RasterState
        {
        protected:
            RasterState() = default;
            virtual ~RasterState() = default;
        };

        /// Abstract depth stencil state, should not be used directly.
        class DepthStencilState
        {
        protected:
            DepthStencilState() = default;
            virtual ~DepthStencilState() = default;
        };

        /// Abstract blend state, should not be used directly.
        class BlendState
        {
        protected:
            BlendState() = default;
            virtual ~BlendState() = default;
        };

        /// Abstract sampler, should not be used directly.
        class Sampler
        {
        protected:
            Sampler() = default;
            virtual ~Sampler() = default;
        };

        /// Abstract 1D texture, should not be used directly.
        class Texture1D
        {
        public:
            /// Updates the texture with new data, which must have the same format used when the texture was created.
            /// @param x Destination X coordinate.
            /// @param width Width of the section which will be updated.
            /// @param data Pointer to the new data.
            /// @param level Mip level to update.
            virtual void update(size_t x, size_t width, const void* data, size_t level = 0) = 0;

            /// Generates mipmaps on this texture.
            virtual void generateMipmaps() = 0;

        protected:
            Texture1D() = default;
            virtual ~Texture1D() = default;
        };

        /// Abstract 2D texture, should not be used directly.
        class Texture2D
        {
        public:
            /// Updates the texture with new data, which must have the same format used when the texture was created.
            /// @param x Destination X coordinate.
            /// @param y Destination Y coordinate.
            /// @param width Width of the section which will be updated.
            /// @param height Height of the section which will be updated.
            /// @param data Pointer to the new data.
            /// @param level Mip level to update.
            virtual void update(size_t x, size_t y, size_t width, size_t height, const void* data,
                                size_t level = 0) = 0;

            /// Generates mipmaps on this texture.
            virtual void generateMipmaps() = 0;

        protected:
            Texture2D() = default;
            virtual ~Texture2D() = default;
        };

        /// Abstract 2D texture array, should not be used directly.
        class Texture2DArray
        {
        public:
            /// Updates the texture with new data, which must have the same format used when the texture was created.
            /// @param x Destination X coordinate.
            /// @param y Destination Y coordinate.
            /// @param i Index of the destination texture within the array.
            /// @param width Width of the section which will be updated.
            /// @param height Height of the section which will be updated.
            /// @param data Pointer to the new data.
            /// @param level Mip level to update.
            virtual void update(size_t x, size_t y, size_t i, size_t width, size_t height, const void* data,
                                size_t level = 0) = 0;

            /// Generates mipmaps on this texture.
            virtual void generateMipmaps() = 0;

        protected:
            Texture2DArray() = default;
            virtual ~Texture2DArray() = default;
        };

        /// Abstract 3D texture, should not be used directly.
        class Texture3D
        {
        public:
            /// Updates the texture with new data, which must have the same format used when the texture was created.
            /// @param x Destination X coordinate.
            /// @param y Destination Y coordinate.
            /// @param z Destination Z coordinate.
            /// @param width Width of the section which will be updated.
            /// @param height Height of the section which will be updated.
            /// @param depth Depth of the section which will be updated.
            /// @param data Pointer to the new data.
            /// @param level Mip level to update.
            virtual void update(size_t x, size_t y, size_t z, size_t width, size_t height, size_t depth,
                                const void* data, size_t level = 0) = 0;

            /// Generates mipmaps on this texture.
            virtual void generateMipmaps() = 0;

        protected:
            Texture3D() = default;
            virtual ~Texture3D() = default;
        };

        /// Abstract cube map, should not be used directly.
        class CubeMap
        {
        public:
            /// Updates a cube map's face with new data, which must have the same format used when the cube map was
            /// created.
            /// @param x Destination X coordinate.
            /// @param y Destination Y coordinate.
            /// @param width Width of the section which will be updated.
            /// @param height Height of the section which will be updated.
            /// @param data Pointer to the new data.
            /// @param face Face to update.
            /// @param level Mip level to update.
            virtual void update(size_t x, size_t y, size_t width, size_t height, const void* data, CubeFace face,
                                size_t level = 0) = 0;

            /// Generates mipmaps on this cube map.
            virtual void generateMipmaps() = 0;

        protected:
            CubeMap() = default;
            virtual ~CubeMap() = default;
        };

        /// Abstract cube map, should not be used directly.
        class CubeMapArray
        {
        public:
            /// Updates a cube map's face with new data, which must have the same format used when the cube map was
            /// created.
            /// @param x Destination X coordinate.
            /// @param y Destination Y coordinate.
            /// @param i Index of the destination texture within the array.
            /// @param width Width of the section which will be updated.
            /// @param height Height of the section which will be updated.
            /// @param data Pointer to the new data.
            /// @param face Face to update.
            /// @param level Mip level to update.
            virtual void update(size_t x, size_t y, size_t i, size_t width, size_t height, const void* data,
                                CubeFace face, size_t level = 0) = 0;

            /// Generates mipmaps on this cube map.
            virtual void generateMipmaps() = 0;

        protected:
            CubeMapArray() = default;
            virtual ~CubeMapArray() = default;
        };

        /// Abstract constant buffer, should not be used directly.
        class ConstantBuffer
        {
        public:
            /// Maps the constant buffer to a region in memory.
            /// @return Pointer to the memory region.
            virtual void* map() = 0;

            /// Unmaps the constant buffer, updating it with data written to the mapped region.
            virtual void unmap() = 0;
            /// Get hint as to what underlying storage type is being used for the buffer.
            virtual BufferStorageType getStorageTypeHint() = 0;

        protected:
            ConstantBuffer() = default;
            virtual ~ConstantBuffer() = default;
        };

        /// Abstract index buffer, should not be used directly.
        class IndexBuffer
        {
        public:
            /// Maps the index buffer to a region in memory.
            /// @return Pointer to the memory region.
            virtual void* map() = 0;

            /// Unmaps the index buffer, updating it with data written to the mapped region.
            virtual void unmap() = 0;

        protected:
            IndexBuffer() = default;
            virtual ~IndexBuffer() = default;
        };

        /// Abstract vertex buffer, should not be used directly.
        class VertexBuffer
        {
        public:
            /// Maps the vertex buffer to a region in memory.
            /// @return Pointer to the memory region.
            virtual void* map() = 0;

            /// Unmaps the vertex buffer, updating it with data written to the mapped region.
            virtual void unmap() = 0;

        protected:
            VertexBuffer() = default;
            virtual ~VertexBuffer() = default;
        };

        /// Abstract vertex array, should not be used directly.
        class VertexArray
        {
        protected:
            VertexArray() = default;
            virtual ~VertexArray() = default;
        };

        /// Abstract shader stage, should not be used directly.
        class ShaderStage
        {
        public:
            /// Gets the shader stage type.
            /// @see Stage.
            virtual Stage getType() = 0;

        protected:
            ShaderStage() = default;
            virtual ~ShaderStage() = default;
        };

        /// Abstract shader pipeline, should not be used directly.
        class ShaderPipeline
        {
        public:
            /// Gets a binding point from its name.
            /// @return Returns the binding point, or nullptr if no binding point is found.
            /// @see ShaderBindingPoint.
            virtual gl::ShaderBindingPoint getBindingPoint(const char* name) = 0;

        protected:
            ShaderPipeline() = default;
            virtual ~ShaderPipeline() = default;
        };

        /// Abstract shader binding point, should not be used directly.
        class ShaderBindingPoint
        {
        public:
            /// Binds a sampler to the binding point.
            /// If this binding point doesn't support a sampler, an error is logged and nothing is done.
            virtual void bind(gl::Sampler sampler) = 0;

            /// Binds a 1D texture to the binding point.
            /// If this binding point doesn't support a 1D texture, an error is logged and nothing is done.
            virtual void bind(gl::Texture1D tex) = 0;

            /// Binds a 2D texture to the binding point.
            /// If this binding point doesn't support a 2D texture, an error is logged and nothing is done.
            virtual void bind(gl::Texture2D tex) = 0;

            /// Binds a 2D texture array to the binding point.
            /// If this binding point doesn't support a 2D texture array, an error is logged and nothing is done.
            virtual void bind(gl::Texture2DArray tex) = 0;

            /// Binds a 3D texture to the binding point.
            /// If this binding point doesn't support a 3D texture, an error is logged and nothing is done.
            virtual void bind(gl::Texture3D tex) = 0;

            /// Binds a cube map to the binding point.
            /// If this binding point doesn't support a cube map, an error is logged and nothing is done.
            virtual void bind(gl::CubeMap cubeMap) = 0;

            /// Binds a cube map array to the binding point.
            /// If this binding point doesn't support a cube map array, an error is logged and nothing is done.
            virtual void bind(gl::CubeMapArray cubeMap) = 0;

            /// Binds a constant buffer to the binding point.
            /// If this binding point doesn't support a constant buffer, an error is logged and nothing is done.
            virtual void bind(gl::ConstantBuffer cb) = 0;

            /// Sets the value of the uniform tied to the binding point to the provided vec2 value.
            virtual void setConstant(glm::vec2 val) = 0;

            /// Sets the value of the uniform tied to the binding point to the provided vec3 value.
            virtual void setConstant(glm::vec3 val) = 0;

            /// Sets the value of the uniform tied to the binding point to the provided vec4 value.
            virtual void setConstant(glm::vec4 val) = 0;

            /// Sets the value of the uniform tied to the binding point to the provided integer vec2 value.
            virtual void setConstant(glm::ivec2 val) = 0;

            /// Sets the value of the uniform tied to the binding point to the provided integer vec3 value.
            virtual void setConstant(glm::ivec3 val) = 0;

            /// Sets the value of the uniform tied to the binding point to the provided integer vec4 value.
            virtual void setConstant(glm::ivec4 val) = 0;

            /// Sets the value of the uniform tied to the binding point to the provided unsigned integer vec2 value.
            virtual void setConstant(glm::uvec2 val) = 0;

            /// Sets the value of the uniform tied to the binding point to the provided unsigned integer vec3 value.
            virtual void setConstant(glm::uvec3 val) = 0;

            /// Sets the value of the uniform tied to the binding point to the provided unsigned integer vec4 value.
            virtual void setConstant(glm::uvec4 val) = 0;

            /// Sets the value of the uniform tied to the binding point to the provided float value.
            virtual void setConstant(float val) = 0;

            /// Sets the value of the uniform tied to the binding point to the provided int value.
            virtual void setConstant(int val) = 0;

            /// Sets the value of the uniform tied to the binding point to the provided unsigned int value.
            virtual void setConstant(unsigned int val) = 0;

            /// Gets the constant buffer structure of this binding point.
            /// If this binding point doesn't support a constant buffer, an error is logged and nothing is done.
            /// @return False if the query failed, otherwise true.
            virtual bool queryConstantBufferStructure(ConstantBufferStructure* structure) = 0;

        protected:
            ShaderBindingPoint() = default;
            virtual ~ShaderBindingPoint() = default;
        };
    } // namespace impl
} // namespace cubos::gl

#endif // CUBOS_GL_RENDER_DEVICE_HPP<|MERGE_RESOLUTION|>--- conflicted
+++ resolved
@@ -258,7 +258,6 @@
     struct FramebufferDesc
     {
         struct CubeMapTarget
-<<<<<<< HEAD
         {
             CubeMap handle; ///< Cube map handle.
             CubeFace face;  ///< Cube map face which will be used as target.
@@ -311,32 +310,6 @@
             void setTexture2DArrayTarget(const Texture2DArray& handle);
             void setCubeMapArrayTarget(const CubeMapArray& handle);
 
-=======
-        {
-            CubeMap handle; ///< Cube map handle.
-            CubeFace face;  ///< Cube map face which will be used as target.
-        };                  ///< If the target is a cube map, this handle is used.
-
-        struct Texture2DTarget
-        {
-            Texture2D handle; ///< Texture handle.
-        };                    ///< If the target isn't a cube map, this handle is used.
-
-        struct FramebufferTarget
-        {
-            bool isCubeMap = false; ///< Is this target a cube map face?
-            uint32_t mipLevel = 0;  ///< Mip level of the texture which will be set as a render target.
-
-            std::variant<CubeMapTarget, Texture2DTarget> target;
-
-            [[nodiscard]] const CubeMapTarget& getCubeMapTarget() const;
-
-            [[nodiscard]] const Texture2DTarget& getTexture2DTarget() const;
-
-            void setCubeMapTarget(const CubeMap& handle, CubeFace face);
-
-            void setTexture2DTarget(const Texture2D& handle);
->>>>>>> 6b5981ba
         } targets[CUBOS_GL_MAX_FRAMEBUFFER_RENDER_TARGET_COUNT]; ///< Render targets.
 
         uint32_t targetCount = 1;       ///< Number of render targets.
@@ -445,7 +418,6 @@
         size_t height;                                       ///< Texture height.
         Usage usage;                                         ///< Texture usage mode.
         TextureFormat format;                                ///< Texture format.
-<<<<<<< HEAD
     };
 
     /// 2D texture array description.
@@ -459,8 +431,6 @@
         size_t size;                                    ///< Number of 2D Textures contained in the array.
         Usage usage;                                    ///< Texture usage mode.
         TextureFormat format;                           ///< Texture format.
-=======
->>>>>>> 6b5981ba
     };
 
     /// 3D texture description.
@@ -478,7 +448,6 @@
     /// Cube map description.
     struct CubeMapDesc
     {
-<<<<<<< HEAD
         const void* data[6][CUBOS_GL_MAX_MIP_LEVEL_COUNT] =
             {};                   ///< Optional initial cube map data, indexed using CubeFace.
         size_t mipLevelCount = 1; ///< Number of mip levels.
@@ -499,15 +468,6 @@
         size_t size;              ///< Number of cube maps contained in the array.
         Usage usage;              ///< Texture usage mode.
         TextureFormat format;     ///< Texture format.
-=======
-        const void* data[6][CUBOS_GL_MAX_MIP_LEVEL_COUNT] = {
-            {}, {}, {}, {}, {}, {}}; ///< Optional initial cube map data, indexed using CubeFace.
-        size_t mipLevelCount = 1;    ///< Number of mip levels.
-        size_t width;                ///< Cube map face width.
-        size_t height;               ///< Cube map face height.
-        Usage usage;                 ///< Texture usage mode.
-        TextureFormat format;        ///< Texture format.
->>>>>>> 6b5981ba
     };
 
     /// Constant buffer element.
@@ -630,12 +590,8 @@
         /// @param usage The usage which the buffer will have.
         /// @param storage The intended storage type for the buffer.
         /// @return Constant buffer handle, or nullptr if the creation failed.
-<<<<<<< HEAD
         virtual ConstantBuffer createConstantBuffer(size_t size, const void* data, Usage usage,
                                                     BufferStorageType storage) = 0;
-=======
-        virtual ConstantBuffer createConstantBuffer(size_t size, const void* data, Usage usage, BufferStorageType storage) = 0;
->>>>>>> 6b5981ba
 
         /// Creates a new index buffer.
         /// @param size Size in bytes.
