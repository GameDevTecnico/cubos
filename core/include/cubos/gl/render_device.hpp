#ifndef CUBOS_GL_RENDER_DEVICE_HPP
#define CUBOS_GL_RENDER_DEVICE_HPP

#include <memory>
#include <variant>
#include <glm/glm.hpp>

#define CUBOS_GL_MAX_FRAMEBUFFER_RENDER_TARGET_COUNT 8
#define CUBOS_GL_MAX_TEXTURE_2D_ARRAY_SIZE 256
<<<<<<< HEAD
#define CUBOS_GL_MAX_CUBEMAP_ARRAY_SIZE 256
=======
>>>>>>> d59cb1d2
#define CUBOS_GL_MAX_MIP_LEVEL_COUNT 8
#define CUBOS_GL_MAX_CONSTANT_BUFFER_ELEMENT_NAME_SIZE 32
#define CUBOS_GL_MAX_CONSTANT_BUFFER_ELEMENT_COUNT 32
#define CUBOS_GL_MAX_VERTEX_ARRAY_ELEMENT_COUNT 8
#define CUBOS_GL_MAX_VERTEX_ARRAY_BUFFER_COUNT 8

namespace cubos::gl
{
    namespace impl
    {
        class Framebuffer;
        class RasterState;
        class DepthStencilState;
        class BlendState;

        class Sampler;
        class Texture1D;
        class Texture2D;
        class Texture2DArray;
        class Texture3D;
        class CubeMap;
        class CubeMapArray;

        class ConstantBuffer;
        class IndexBuffer;
        class VertexBuffer;
        class VertexArray;

        class ShaderStage;
        class ShaderPipeline;
        class ShaderBindingPoint;
    } // namespace impl

    using Framebuffer = std::shared_ptr<impl::Framebuffer>;
    using RasterState = std::shared_ptr<impl::RasterState>;
    using DepthStencilState = std::shared_ptr<impl::DepthStencilState>;
    using BlendState = std::shared_ptr<impl::BlendState>;

    using Sampler = std::shared_ptr<impl::Sampler>;
    using Texture1D = std::shared_ptr<impl::Texture1D>;
    using Texture2D = std::shared_ptr<impl::Texture2D>;
    using Texture2DArray = std::shared_ptr<impl::Texture2DArray>;
    using Texture3D = std::shared_ptr<impl::Texture3D>;
    using CubeMap = std::shared_ptr<impl::CubeMap>;
    using CubeMapArray = std::shared_ptr<impl::CubeMapArray>;

    using ConstantBuffer = std::shared_ptr<impl::ConstantBuffer>;
    using IndexBuffer = std::shared_ptr<impl::IndexBuffer>;
    using VertexBuffer = std::shared_ptr<impl::VertexBuffer>;
    using VertexArray = std::shared_ptr<impl::VertexArray>;

    using ShaderStage = std::shared_ptr<impl::ShaderStage>;
    using ShaderPipeline = std::shared_ptr<impl::ShaderPipeline>;
    using ShaderBindingPoint = impl::ShaderBindingPoint*;

    /// Render device properties that can be queried at runtime.
    /// @see RenderDevice::getProperty().
    enum class Property
    {
        MaxAnisotropy
    };

    /// Usage mode for buffers and textures.
    enum class Usage
    {
        Default,
        Dynamic,
        Static,
    };

    /// Data type.
    enum class Type
    {
        Byte,    ///< 8 bits signed integer.
        Short,   ///< 16 bits signed integer.
        Int,     ///< 32 bits signed integer.
        UByte,   ///< 8 bits unsigned integer.
        UShort,  ///< 16 bits unsigned integer.
        UInt,    ///< 32 bits unsigned integer.
        NByte,   ///< Normalized 8 bits signed integer.
        NShort,  ///< Normalized 16 bits signed integer.
        NUByte,  ///< Normalized 8 bits unsigned integer.
        NUShort, ///< Normalized 16 bits unsigned integer.
        Float    ///< 32 bits floating point.
    };

    /// Index format.
    enum class IndexFormat
    {
        UShort, // 16 bits unsigned integer.
        UInt,   // 32 bits unsigned integer.
    };

    /// Texture format.
    enum class TextureFormat
    {
        R8SNorm,     ///< 1 channel 8 bits normalized signed integer.
        R16SNorm,    ///< 1 channel 16 bits normalized signed integer.
        RG8SNorm,    ///< 2 channel 8 bits normalized signed integer.
        RG16SNorm,   ///< 2 channel 16 bits normalized signed integer.
        RGBA8SNorm,  ///< 4 channel 8 bits normalized signed integer.
        RGBA16SNorm, ///< 4 channel 16 bits normalized signed integer.
        R8UNorm,     ///< 1 channel 8 bits normalized unsigned integer.
        R16UNorm,    ///< 1 channel 16 bits normalized unsigned integer.
        RG8UNorm,    ///< 2 channel 8 bits normalized unsigned integer.
        RG16UNorm,   ///< 2 channel 16 bits normalized unsigned integer.
        RGBA8UNorm,  ///< 4 channel 8 bits normalized unsigned integer.
        RGBA16UNorm, ///< 4 channel 16 bits normalized unsigned integer.
        R8SInt,      ///< 1 channel 8 bits signed integer.
        R16SInt,     ///< 1 channel 16 bits signed integer.
        RG8SInt,     ///< 2 channel 8 bits signed integer.
        RG16SInt,    ///< 2 channel 16 bits signed integer.
        RGBA8SInt,   ///< 4 channel 8 bits signed integer.
        RGBA16SInt,  ///< 4 channel 16 bits signed integer.
        R8UInt,      ///< 1 channel 8 bits unsigned integer.
        R16UInt,     ///< 1 channel 16 bits unsigned integer.
        RG8UInt,     ///< 2 channel 8 bits unsigned integer.
        RG16UInt,    ///< 2 channel 16 bits unsigned integer.
        RGBA8UInt,   ///< 4 channel 8 bits unsigned integer.
        RGBA16UInt,  ///< 4 channel 16 bits unsigned integer.
        R32Float,    ///< 1 channel 32 bits floating point.
        RG32Float,   ///< 2 channel 32 bits floating point.
        RGB32Float,  ///< 3 channel 32 bits floating point.
        RGBA32Float, ///< 4 channel 32 bits floating point.

        Depth16,         ///< 16 depth bits.
        Depth32,         ///< 32 depth bits.
        Depth24Stencil8, ///< 24 depth bits and 8 stencil bits.
        Depth32Stencil8, ///< 32 depth bits and 8 stencil bits.
    };

    /// Texture address mode.
    enum class AddressMode
    {
        Repeat,
        Mirror,
        Clamp,
        Border,
    };

    /// Texture filter type.
    enum class TextureFilter
    {
        None,
        Nearest,
        Linear,
    };

    /// Triangle winding mode.
    enum class Winding
    {
        CW, ///< Clockwise.
        CCW ///< Counterclockwise.
    };

    /// Specifies a face.
    enum class Face
    {
        Front,
        Back,
        FrontAndBack,
    };

    /// Rasterizer mode.
    enum class RasterMode
    {
        Wireframe,
        Fill,
    };

    /// Comparison function.
    enum class Compare
    {
        Never,
        Less,
        LEqual,
        Greater,
        GEqual,
        Equal,
        NEqual,
        Always,
    };

    /// Stencil action.
    enum class StencilAction
    {
        Zero,
        Keep,
        Replace,
        Increment,
        IncrementWrap,
        Decrement,
        DecrementWrap,
        Invert,
    };

    /// Blend factor.
    enum class BlendFactor
    {
        Zero,
        One,
        SrcColor,
        InvSrcColor,
        DstColor,
        InvDstColor,
        SrcAlpha,
        InvSrcAlpha,
        DstAlpha,
        InvDstAlpha,
    };

    /// Blend operation.
    enum class BlendOp
    {
        Add,
        Substract,
        RevSubstract,
        Min,
        Max,
    };

    /// Shader stage type.
    enum class Stage
    {
        Vertex,
        Geometry,
        Pixel,
    };

    // Cube map face.
    enum class CubeFace
    {
        PositiveX = 0,
        NegativeX = 1,
        PositiveY = 2,
        NegativeY = 3,
        PositiveZ = 4,
        NegativeZ = 5,
    };

    enum class BufferStorageType
    {
        Small,
        Large,
    };

    /// Framebuffer description.
    struct FramebufferDesc
    {
        struct CubeMapTarget
        {
            CubeMap handle; ///< Cube map handle.
            CubeFace face;  ///< Cube map face which will be used as target.
        };                  ///< If the target is a cube map, this handle is used.

        struct Texture2DTarget
        {
            Texture2D handle; ///< Texture handle.
        };

<<<<<<< HEAD
        struct CubeMapArrayTarget
        {
            CubeMapArray handle; ///< Cube map handle.
        };

=======
>>>>>>> d59cb1d2
        struct Texture2DArrayTarget
        {
            Texture2DArray handle; ///< Texture handle.
        };

        enum class TargetType
        {
            CubeMap,
            Texture2D,
<<<<<<< HEAD
            CubeMapArray,
=======
>>>>>>> d59cb1d2
            Texture2DArray
        }; ///< If the target isn't a cube map, this handle is used.

        struct FramebufferTarget
        {
        private:
            bool set = false;
            TargetType type; ///< Type of the currently set target.

<<<<<<< HEAD
            std::variant<CubeMapTarget, Texture2DTarget, CubeMapArrayTarget, Texture2DArrayTarget> target;

        public:
            uint32_t mipLevel = 0; ///< Mip level of the target which will be set as a render target.

            TargetType getTargetType() const;
            bool isSet() const;

            const CubeMapTarget& getCubeMapTarget() const;
            const Texture2DTarget& getTexture2DTarget() const;
            const Texture2DArrayTarget& getTexture2DArrayTarget() const;
            const CubeMapArrayTarget& getCubeMapArrayTarget() const;
=======
            std::variant<CubeMapTarget, Texture2DTarget, Texture2DArrayTarget> target;

        public:
            uint32_t mipLevel = 0; ///< Mip level of the target which will be set as a render target.

            TargetType getTargetType() const;
            bool isSet() const;
            const CubeMapTarget& getCubeMapTarget() const;

            const Texture2DTarget& getTexture2DTarget() const;

            const Texture2DArrayTarget& getTexture2DArrayTarget() const;
>>>>>>> d59cb1d2

            void setCubeMapTarget(const CubeMap& handle, CubeFace face);
            void setTexture2DTarget(const Texture2D& handle);
<<<<<<< HEAD
            void setTexture2DArrayTarget(const Texture2DArray& handle);
            void setCubeMapArrayTarget(const CubeMapArray& handle);
=======

            void setTexture2DArrayTarget(const Texture2DArray& handle);
>>>>>>> d59cb1d2

        } targets[CUBOS_GL_MAX_FRAMEBUFFER_RENDER_TARGET_COUNT]; ///< Render targets.

        uint32_t targetCount = 1;       ///< Number of render targets.
        FramebufferTarget depthStencil; ///< Optional depth stencil target.
    };

    /// Rasterizer state description.
    struct RasterStateDesc
    {
        bool cullEnabled = false;                 ///< Is face culling enabled?
        Face cullFace = Face::Back;               ///< Face that will be culled.
        Winding frontFace = Winding::CCW;         ///< Front face winding.
        RasterMode rasterMode = RasterMode::Fill; ///< Rasterizer mode.
    };

    /// Depth stencil state description.
    struct DepthStencilStateDesc
    {
        /// Depth state description.
        struct Depth
        {
            bool enabled = false;            ///< Enable depth checks?
            bool writeEnabled = false;       ///< Write to depth?
            float near = 0.0f;               ///< Depth near value.
            float far = 1.0f;                ///< Depth far value.
            Compare compare = Compare::Less; ///< Depth comparison function.
        };

        /// Stencil state description.
        struct Stencil
        {
            /// Stencil face description.
            struct Face
            {
                Compare compare = Compare::Always;             ///< Stencil comparison function.
                StencilAction fail = StencilAction::Keep;      ///< Stencil comparison fail action.
                StencilAction pass = StencilAction::Keep;      ///< Stencil comparison pass action.
                StencilAction depthFail = StencilAction::Keep; ///< Stencil depth comparison fail action.
            };

            bool enabled = false;     ///< Is stencil enabled?
            uint32_t ref = 0;         ///< Stencil ref value used on stencil comparison functions.
            uint8_t readMask = 0xFF;  ///< Stencil read mask.
            uint8_t writeMask = 0xFF; ///< Stencil write mask.

            Face backFace;  ///< Stencil back face options.
            Face frontFace; ///< Stencil front face options.
        };

        Depth depth;     ///< Depth state options.
        Stencil stencil; ///< Depth stencil options.
    };

    /// Blend state description.
    struct BlendStateDesc
    {
        bool blendEnabled = false; ///< Enable blending?

        struct
        {
            BlendFactor src = BlendFactor::SrcAlpha;    ///< Color blend source factor.
            BlendFactor dst = BlendFactor::InvSrcAlpha; ///< Color blend destination factor.
            BlendOp op = BlendOp::Add;                  ///< Color blend operation.
        } color;                                        ///< Color blend state.

        struct
        {
            BlendFactor src = BlendFactor::One;  ///< Alpha blend source factor.
            BlendFactor dst = BlendFactor::Zero; ///< Alpha blend destination factor.
            BlendOp op = BlendOp::Add;           ///< Alpha blend operation.
        } alpha;                                 ///< Alpha blend state.
    };

    /// Sampler description.
    struct SamplerDesc
    {
        float borderColor[4] = {0.0f}; ///< Border color applied when the address mode is AddressMode::Border.

        TextureFilter minFilter = TextureFilter::Nearest; ///< Minifying filter.
        TextureFilter magFilter = TextureFilter::Nearest; ///< Magnifying filter.
        TextureFilter mipmapFilter = TextureFilter::None; ///< Set to None to disable mipmapping.

        AddressMode addressU = AddressMode::Clamp; ///< Texture adress mode on coordinate U.
        AddressMode addressV = AddressMode::Clamp; ///< Texture adress mode on coordinate V.
        AddressMode addressW = AddressMode::Clamp; ///< Texture adress mode on coordinate W.

        size_t maxAnisotropy = 1; ///< Max anisotropy for filtering. Limited to Property::MaxAnisotropy.
    };

    /// 1D texture description.
    struct Texture1DDesc
    {
        const void* data[CUBOS_GL_MAX_MIP_LEVEL_COUNT] = {}; ///< Optional initial texture data.
        size_t mipLevelCount = 1;                            ///< Number of mip levels.
        size_t width;                                        ///< Texture width.
        Usage usage;                                         ///< Texture usage mode.
        TextureFormat format;                                ///< Texture format.
    };

    /// 2D texture description.
    struct Texture2DDesc
    {
        const void* data[CUBOS_GL_MAX_MIP_LEVEL_COUNT] = {}; ///< Optional initial texture data.
        size_t mipLevelCount = 1;                            ///< Number of mip levels.
        size_t width;                                        ///< Texture width.
        size_t height;                                       ///< Texture height.
        Usage usage;                                         ///< Texture usage mode.
        TextureFormat format;                                ///< Texture format.
    };

    /// 2D texture array description.
    struct Texture2DArrayDesc
    {
        const void* data[CUBOS_GL_MAX_TEXTURE_2D_ARRAY_SIZE]
                        [CUBOS_GL_MAX_MIP_LEVEL_COUNT]; ///< Optional initial texture data.
        size_t mipLevelCount = 1;                       ///< Number of mip levels.
        size_t width;                                   ///< Texture width.
        size_t height;                                  ///< Texture height.
        size_t size;                                    ///< Number of 2D Textures contained in the array.
        Usage usage;                                    ///< Texture usage mode.
        TextureFormat format;                           ///< Texture format.
    };

    /// 3D texture description.
    struct Texture3DDesc
    {
        const void* data[CUBOS_GL_MAX_MIP_LEVEL_COUNT] = {}; ///< Optional initial texture data.
        size_t mipLevelCount = 1;                            ///< Number of mip levels.
        size_t width;                                        ///< Texture width.
        size_t height;                                       ///< Texture height.
        size_t depth;                                        ///< Texture depth.
        Usage usage;                                         ///< Texture usage mode.
        TextureFormat format;                                ///< Texture format.
    };

    /// Cube map description.
    struct CubeMapDesc
    {
        const void* data[6][CUBOS_GL_MAX_MIP_LEVEL_COUNT] =
            {};                   ///< Optional initial cube map data, indexed using CubeFace.
        size_t mipLevelCount = 1; ///< Number of mip levels.
        size_t width;             ///< Cube map face width.
        size_t height;            ///< Cube map face height.
        Usage usage;              ///< Texture usage mode.
        TextureFormat format;     ///< Texture format.
    };

    /// Cube map array description.
    struct CubeMapArrayDesc
    {
        const void* data[CUBOS_GL_MAX_CUBEMAP_ARRAY_SIZE][6][CUBOS_GL_MAX_MIP_LEVEL_COUNT] =
            {};                   ///< Optional initial cube map data, indexed using CubeFace.
        size_t mipLevelCount = 1; ///< Number of mip levels.
        size_t width;             ///< Cube map face width.
        size_t height;            ///< Cube map face height.
        size_t size;              ///< Number of cube maps contained in the array.
        Usage usage;              ///< Texture usage mode.
        TextureFormat format;     ///< Texture format.
    };

    /// Constant buffer element.
    struct ConstantBufferElement
    {
        char name[CUBOS_GL_MAX_CONSTANT_BUFFER_ELEMENT_NAME_SIZE]; ///< Element name.

        size_t offset; ///< Offset of the element in the buffer.
        size_t size;   ///< Number of values in the element if it is an array. If it isn't, this is set to 1.
        size_t stride; ///< Stride between each element in the array, if the element is an array.
    };

    /// Constant buffer structure.
    struct ConstantBufferStructure
    {
        size_t size;                                                                ///< Size of the buffer in bytes.
        size_t elementCount;                                                        ///< Number of elements.
        ConstantBufferElement elements[CUBOS_GL_MAX_CONSTANT_BUFFER_ELEMENT_COUNT]; ///< Constant buffer elements.
    };

    /// Vertex element description.
    struct VertexElement
    {
        const char* name;        ///< Element name.
        Type type = Type::Float; ///< Element type.
        size_t size;             ///< Number of components in the vertex element (1, 2, 3 or 4).

        struct
        {
            size_t stride = 0; ///< Stride between each element in memory.
            size_t offset = 0; ///< Offset of the first element in the buffer.
            size_t index = 0;  ///< Index of the vertex buffer where the element is stored.
        } buffer;              ///< Vertex buffer description.
    };

    /// Vertex array description.
    struct VertexArrayDesc
    {
        size_t elementCount = 0;                                         ///< Number of vertex elements.
        VertexElement elements[CUBOS_GL_MAX_VERTEX_ARRAY_ELEMENT_COUNT]; ///< Vertex elements.
        VertexBuffer buffers[CUBOS_GL_MAX_VERTEX_ARRAY_BUFFER_COUNT];    ///< Vertex buffers.
        ShaderPipeline shaderPipeline; ///< Shader pipeline used with the vertex array.
    };

    /// Abstract render device type, used to wrap low-level rendering APIs such as OpenGL.
    /// @see io::Window, gl::OGLRenderDevice.
    class RenderDevice
    {
    public:
        RenderDevice() = default;
        virtual ~RenderDevice() = default;
        RenderDevice(const RenderDevice&) = delete;

        /// Creates a new framebuffer.
        /// @return Framebuffer handle, or nullptr if the creation failed.
        virtual Framebuffer createFramebuffer(const FramebufferDesc& desc) = 0;

        /// Sets the current framebuffer.
        virtual void setFramebuffer(Framebuffer fb) = 0;

        /// Creates a new rasterizer state.
        /// @return Rasterizer state handle, or nullptr if the creation failed.
        virtual RasterState createRasterState(const RasterStateDesc& desc) = 0;

        /// Sets the current rasterizer state.
        virtual void setRasterState(RasterState rs) = 0;

        /// Creates a new depth stencil state.
        /// @return Depth stencil state handle, or nullptr if the creation failed.
        virtual DepthStencilState createDepthStencilState(const DepthStencilStateDesc& desc) = 0;

        /// Sets the current depth stencil state.
        virtual void setDepthStencilState(DepthStencilState dss) = 0;

        /// Creates a new blend state.
        /// @return Blend state handle, or nullptr if the creation failed.
        virtual BlendState createBlendState(const BlendStateDesc& desc) = 0;

        /// Sets the current blend state.
        virtual void setBlendState(BlendState bs) = 0;

        /// Creates a new texture sampler.
        /// @return Sampler handle, or nullptr if the creation failed.
        virtual Sampler createSampler(const SamplerDesc& desc) = 0;

        /// Creates a new 1D texture.
        /// @return Texture handle, or nullptr if the creation failed.
        virtual Texture1D createTexture1D(const Texture1DDesc& desc) = 0;

        /// Creates a new 2D texture.
        /// @return Texture handle, or nullptr if the creation failed.
        virtual Texture2D createTexture2D(const Texture2DDesc& desc) = 0;

        /// Creates a new 2D texture array.
        /// @return Texture array handle, or nullptr if the creation failed.
        virtual Texture2DArray createTexture2DArray(const Texture2DArrayDesc& desc) = 0;

        /// Creates a new 3D texture.
        /// @return Texture handle, or nullptr if the creation failed.
        virtual Texture3D createTexture3D(const Texture3DDesc& desc) = 0;

        /// Creates a new cube map.
        /// @return Cube map handle, or nullptr if the creation failed.
        virtual CubeMap createCubeMap(const CubeMapDesc& desc) = 0;

        /// Creates a new cube map array.
        /// @return Cube map array handle, or nullptr if the creation failed.
        virtual CubeMapArray createCubeMapArray(const CubeMapArrayDesc& desc) = 0;

        /// Creates a new constant buffer.
        /// @param size Size in bytes.
        /// @param data Initial data, can be nullptr.
        /// @param usage The usage which the buffer will have.
        /// @return Constant buffer handle, or nullptr if the creation failed.
        virtual ConstantBuffer createConstantBuffer(size_t size, const void* data, Usage usage) = 0;

        /// Creates a new constant buffer.
        /// @param size Size in bytes.
        /// @param data Initial data, can be nullptr.
        /// @param usage The usage which the buffer will have.
        /// @param storage The intended storage type for the buffer.
        /// @return Constant buffer handle, or nullptr if the creation failed.
        virtual ConstantBuffer createConstantBuffer(size_t size, const void* data, Usage usage,
                                                    BufferStorageType storage) = 0;

        /// Creates a new index buffer.
        /// @param size Size in bytes.
        /// @param data Initial data, can be nullptr.
        /// @param format Index format.
        /// @param usage The usage which the buffer will have.
        /// @return Index buffer handle, or nullptr if the creation failed.
        virtual IndexBuffer createIndexBuffer(size_t size, const void* data, IndexFormat format, Usage usage) = 0;

        /// Sets the current index buffer.
        virtual void setIndexBuffer(IndexBuffer ib) = 0;

        /// Creates a new vertex buffer.
        /// @param size Size in bytes.
        /// @param data Initial data, can be nullptr.
        /// @param usage The usage which the buffer will have.
        /// @return Vertex buffer handle, or nullptr if the creation failed.
        virtual VertexBuffer createVertexBuffer(size_t size, const void* data, Usage usage) = 0;

        /// Creates a new vertex array.
        /// @return Vertex array handle, or nullptr if the creation failed.
        virtual VertexArray createVertexArray(const VertexArrayDesc& desc) = 0;

        /// Sets the current vertex array.
        virtual void setVertexArray(VertexArray va) = 0;

        /// Creates a new shader stage from GLSL source code.
        /// @return Shader stage handle, or nullptr if the creation failed.
        virtual ShaderStage createShaderStage(Stage stage, const char* src) = 0;

        /// Creates a new shader pipeline from a vertex and pixel shaders.
        /// @param vs Vertex shader stage.
        /// @param ps Pixel shader stage.
        /// @return Shader pipeline handle, or nullptr if the creation failed.
        virtual ShaderPipeline createShaderPipeline(ShaderStage vs, ShaderStage ps) = 0;

        /// Creates a new shader pipeline from a vertex and pixel shaders.
        /// @param vs Vertex shader stage.
        /// @param gs Geometry shader stage.
        /// @param ps Pixel shader stage.
        /// @return Shader pipeline handle, or nullptr if the creation failed.
        virtual ShaderPipeline createShaderPipeline(ShaderStage vs, ShaderStage gs, ShaderStage ps) = 0;

        /// Sets the current shader pipeline used for rendering.
        virtual void setShaderPipeline(ShaderPipeline pipeline) = 0;

        /// Clears the color buffer bit on the current framebuffer to a specific color.
        virtual void clearColor(float r, float g, float b, float a) = 0;

        /// Clears the color buffer of a specific target on the current framebuffer to a specific color.
        virtual void clearTargetColor(size_t target, float r, float g, float b, float a) = 0;

        /// Clears the depth buffer bit on the current framebuffer to a specific value.
        virtual void clearDepth(float depth) = 0;

        /// Clears the stencil buffer bit on the current framebuffer to a specific value.
        virtual void clearStencil(int stencil) = 0;

        /// Draws tringles.
        /// @param offset Index of the first vertex to be drawn.
        /// @param count Number of vertices that will be drawn.
        virtual void drawTriangles(size_t offset, size_t count) = 0;

        /// Draws tringles with an index buffer.
        /// @param offset Index of the first indice to be drawn.
        /// @param count Number of indices that will be drawn.
        virtual void drawTrianglesIndexed(size_t offset, size_t count) = 0;

        /// Draws tringles multiple times.
        /// @param offset Index of the first vertex to be drawn.
        /// @param count Number of vertices that will be drawn.
        /// @param instanceCount Number of instances drawn.
        virtual void drawTrianglesInstanced(size_t offset, size_t count, size_t instanceCount) = 0;

        /// Draws tringles multiple times with an index buffer.
        /// @param offset Index of the first indice to be drawn.
        /// @param count Number of indices that will be drawn.
        /// @param instanceCount Number of instances drawn.
        virtual void drawTrianglesIndexedInstanced(size_t offset, size_t count, size_t instanceCount) = 0;

        /// Sets the current viewport.
        /// @param x Bottom left viewport corner X coordinate.
        /// @param y Bottom left viewport corner Y coordinate.
        /// @param w Viewport width.
        /// @param h Viewport height.
        virtual void setViewport(int x, int y, int w, int h) = 0;

        /// Gets a runtime property of the render device.
        /// @param prop Property name.
        virtual int getProperty(Property prop) = 0;
    };

    /// Abstract gl types are defined inside this namespace, they should be used (derived) only in render device
    /// implementations.
    namespace impl
    {
        /// Abstract framebuffer, should not be used directly.
        class Framebuffer
        {
        protected:
            Framebuffer() = default;
            virtual ~Framebuffer() = default;
        };

        /// Abstract rasterizer state, should not be used directly.
        class RasterState
        {
        protected:
            RasterState() = default;
            virtual ~RasterState() = default;
        };

        /// Abstract depth stencil state, should not be used directly.
        class DepthStencilState
        {
        protected:
            DepthStencilState() = default;
            virtual ~DepthStencilState() = default;
        };

        /// Abstract blend state, should not be used directly.
        class BlendState
        {
        protected:
            BlendState() = default;
            virtual ~BlendState() = default;
        };

        /// Abstract sampler, should not be used directly.
        class Sampler
        {
        protected:
            Sampler() = default;
            virtual ~Sampler() = default;
        };

        /// Abstract 1D texture, should not be used directly.
        class Texture1D
        {
        public:
            /// Updates the texture with new data, which must have the same format used when the texture was created.
            /// @param x Destination X coordinate.
            /// @param width Width of the section which will be updated.
            /// @param data Pointer to the new data.
            /// @param level Mip level to update.
            virtual void update(size_t x, size_t width, const void* data, size_t level = 0) = 0;

            /// Generates mipmaps on this texture.
            virtual void generateMipmaps() = 0;

        protected:
            Texture1D() = default;
            virtual ~Texture1D() = default;
        };

        /// Abstract 2D texture, should not be used directly.
        class Texture2D
        {
        public:
            /// Updates the texture with new data, which must have the same format used when the texture was created.
            /// @param x Destination X coordinate.
            /// @param y Destination Y coordinate.
            /// @param width Width of the section which will be updated.
            /// @param height Height of the section which will be updated.
            /// @param data Pointer to the new data.
            /// @param level Mip level to update.
            virtual void update(size_t x, size_t y, size_t width, size_t height, const void* data,
                                size_t level = 0) = 0;

            /// Generates mipmaps on this texture.
            virtual void generateMipmaps() = 0;

        protected:
            Texture2D() = default;
            virtual ~Texture2D() = default;
        };

        /// Abstract 2D texture array, should not be used directly.
        class Texture2DArray
        {
        public:
            /// Updates the texture with new data, which must have the same format used when the texture was created.
            /// @param x Destination X coordinate.
            /// @param y Destination Y coordinate.
            /// @param i Index of the destination texture within the array.
            /// @param width Width of the section which will be updated.
            /// @param height Height of the section which will be updated.
            /// @param data Pointer to the new data.
            /// @param level Mip level to update.
            virtual void update(size_t x, size_t y, size_t i, size_t width, size_t height, const void* data,
                                size_t level = 0) = 0;

            /// Generates mipmaps on this texture.
            virtual void generateMipmaps() = 0;

        protected:
            Texture2DArray() = default;
            virtual ~Texture2DArray() = default;
        };

        /// Abstract 3D texture, should not be used directly.
        class Texture3D
        {
        public:
            /// Updates the texture with new data, which must have the same format used when the texture was created.
            /// @param x Destination X coordinate.
            /// @param y Destination Y coordinate.
            /// @param z Destination Z coordinate.
            /// @param width Width of the section which will be updated.
            /// @param height Height of the section which will be updated.
            /// @param depth Depth of the section which will be updated.
            /// @param data Pointer to the new data.
            /// @param level Mip level to update.
            virtual void update(size_t x, size_t y, size_t z, size_t width, size_t height, size_t depth,
                                const void* data, size_t level = 0) = 0;

            /// Generates mipmaps on this texture.
            virtual void generateMipmaps() = 0;

        protected:
            Texture3D() = default;
            virtual ~Texture3D() = default;
        };

        /// Abstract cube map, should not be used directly.
        class CubeMap
        {
        public:
            /// Updates a cube map's face with new data, which must have the same format used when the cube map was
            /// created.
            /// @param x Destination X coordinate.
            /// @param y Destination Y coordinate.
            /// @param width Width of the section which will be updated.
            /// @param height Height of the section which will be updated.
            /// @param data Pointer to the new data.
            /// @param face Face to update.
            /// @param level Mip level to update.
            virtual void update(size_t x, size_t y, size_t width, size_t height, const void* data, CubeFace face,
                                size_t level = 0) = 0;

            /// Generates mipmaps on this cube map.
            virtual void generateMipmaps() = 0;

        protected:
            CubeMap() = default;
            virtual ~CubeMap() = default;
        };

        /// Abstract cube map, should not be used directly.
        class CubeMapArray
        {
        public:
            /// Updates a cube map's face with new data, which must have the same format used when the cube map was
            /// created.
            /// @param x Destination X coordinate.
            /// @param y Destination Y coordinate.
            /// @param i Index of the destination texture within the array.
            /// @param width Width of the section which will be updated.
            /// @param height Height of the section which will be updated.
            /// @param data Pointer to the new data.
            /// @param face Face to update.
            /// @param level Mip level to update.
            virtual void update(size_t x, size_t y, size_t i, size_t width, size_t height, const void* data,
                                CubeFace face, size_t level = 0) = 0;

            /// Generates mipmaps on this cube map.
            virtual void generateMipmaps() = 0;

        protected:
            CubeMapArray() = default;
            virtual ~CubeMapArray() = default;
        };

        /// Abstract constant buffer, should not be used directly.
        class ConstantBuffer
        {
        public:
            /// Maps the constant buffer to a region in memory.
            /// @return Pointer to the memory region.
            virtual void* map() = 0;

            /// Unmaps the constant buffer, updating it with data written to the mapped region.
            virtual void unmap() = 0;
            /// Get hint as to what underlying storage type is being used for the buffer.
            virtual BufferStorageType getStorageTypeHint() = 0;

        protected:
            ConstantBuffer() = default;
            virtual ~ConstantBuffer() = default;
        };

        /// Abstract index buffer, should not be used directly.
        class IndexBuffer
        {
        public:
            /// Maps the index buffer to a region in memory.
            /// @return Pointer to the memory region.
            virtual void* map() = 0;

            /// Unmaps the index buffer, updating it with data written to the mapped region.
            virtual void unmap() = 0;

        protected:
            IndexBuffer() = default;
            virtual ~IndexBuffer() = default;
        };

        /// Abstract vertex buffer, should not be used directly.
        class VertexBuffer
        {
        public:
            /// Maps the vertex buffer to a region in memory.
            /// @return Pointer to the memory region.
            virtual void* map() = 0;

            /// Unmaps the vertex buffer, updating it with data written to the mapped region.
            virtual void unmap() = 0;

        protected:
            VertexBuffer() = default;
            virtual ~VertexBuffer() = default;
        };

        /// Abstract vertex array, should not be used directly.
        class VertexArray
        {
        protected:
            VertexArray() = default;
            virtual ~VertexArray() = default;
        };

        /// Abstract shader stage, should not be used directly.
        class ShaderStage
        {
        public:
            /// Gets the shader stage type.
            /// @see Stage.
            virtual Stage getType() = 0;

        protected:
            ShaderStage() = default;
            virtual ~ShaderStage() = default;
        };

        /// Abstract shader pipeline, should not be used directly.
        class ShaderPipeline
        {
        public:
            /// Gets a binding point from its name.
            /// @return Returns the binding point, or nullptr if no binding point is found.
            /// @see ShaderBindingPoint.
            virtual gl::ShaderBindingPoint getBindingPoint(const char* name) = 0;

        protected:
            ShaderPipeline() = default;
            virtual ~ShaderPipeline() = default;
        };

        /// Abstract shader binding point, should not be used directly.
        class ShaderBindingPoint
        {
        public:
            /// Binds a sampler to the binding point.
            /// If this binding point doesn't support a sampler, an error is logged and nothing is done.
            virtual void bind(gl::Sampler sampler) = 0;

            /// Binds a 1D texture to the binding point.
            /// If this binding point doesn't support a 1D texture, an error is logged and nothing is done.
            virtual void bind(gl::Texture1D tex) = 0;

            /// Binds a 2D texture to the binding point.
            /// If this binding point doesn't support a 2D texture, an error is logged and nothing is done.
            virtual void bind(gl::Texture2D tex) = 0;

            /// Binds a 2D texture array to the binding point.
            /// If this binding point doesn't support a 2D texture array, an error is logged and nothing is done.
            virtual void bind(gl::Texture2DArray tex) = 0;

            /// Binds a 3D texture to the binding point.
            /// If this binding point doesn't support a 3D texture, an error is logged and nothing is done.
            virtual void bind(gl::Texture3D tex) = 0;

            /// Binds a cube map to the binding point.
            /// If this binding point doesn't support a cube map, an error is logged and nothing is done.
            virtual void bind(gl::CubeMap cubeMap) = 0;

            /// Binds a cube map array to the binding point.
            /// If this binding point doesn't support a cube map array, an error is logged and nothing is done.
            virtual void bind(gl::CubeMapArray cubeMap) = 0;

            /// Binds a constant buffer to the binding point.
            /// If this binding point doesn't support a constant buffer, an error is logged and nothing is done.
            virtual void bind(gl::ConstantBuffer cb) = 0;

            /// Sets the value of the uniform tied to the binding point to the provided vec2 value.
            virtual void setConstant(glm::vec2 val) = 0;

            /// Sets the value of the uniform tied to the binding point to the provided vec3 value.
            virtual void setConstant(glm::vec3 val) = 0;

            /// Sets the value of the uniform tied to the binding point to the provided vec4 value.
            virtual void setConstant(glm::vec4 val) = 0;

            /// Sets the value of the uniform tied to the binding point to the provided integer vec2 value.
            virtual void setConstant(glm::ivec2 val) = 0;

            /// Sets the value of the uniform tied to the binding point to the provided integer vec3 value.
            virtual void setConstant(glm::ivec3 val) = 0;

            /// Sets the value of the uniform tied to the binding point to the provided integer vec4 value.
            virtual void setConstant(glm::ivec4 val) = 0;

            /// Sets the value of the uniform tied to the binding point to the provided unsigned integer vec2 value.
            virtual void setConstant(glm::uvec2 val) = 0;

            /// Sets the value of the uniform tied to the binding point to the provided unsigned integer vec3 value.
            virtual void setConstant(glm::uvec3 val) = 0;

            /// Sets the value of the uniform tied to the binding point to the provided unsigned integer vec4 value.
            virtual void setConstant(glm::uvec4 val) = 0;

            /// Sets the value of the uniform tied to the binding point to the provided float value.
            virtual void setConstant(float val) = 0;

            /// Sets the value of the uniform tied to the binding point to the provided int value.
            virtual void setConstant(int val) = 0;

            /// Sets the value of the uniform tied to the binding point to the provided unsigned int value.
            virtual void setConstant(unsigned int val) = 0;

            /// Gets the constant buffer structure of this binding point.
            /// If this binding point doesn't support a constant buffer, an error is logged and nothing is done.
            /// @return False if the query failed, otherwise true.
            virtual bool queryConstantBufferStructure(ConstantBufferStructure* structure) = 0;

        protected:
            ShaderBindingPoint() = default;
            virtual ~ShaderBindingPoint() = default;
        };
    } // namespace impl
} // namespace cubos::gl

#endif // CUBOS_GL_RENDER_DEVICE_HPP<|MERGE_RESOLUTION|>--- conflicted
+++ resolved
@@ -7,10 +7,7 @@
 
 #define CUBOS_GL_MAX_FRAMEBUFFER_RENDER_TARGET_COUNT 8
 #define CUBOS_GL_MAX_TEXTURE_2D_ARRAY_SIZE 256
-<<<<<<< HEAD
 #define CUBOS_GL_MAX_CUBEMAP_ARRAY_SIZE 256
-=======
->>>>>>> d59cb1d2
 #define CUBOS_GL_MAX_MIP_LEVEL_COUNT 8
 #define CUBOS_GL_MAX_CONSTANT_BUFFER_ELEMENT_NAME_SIZE 32
 #define CUBOS_GL_MAX_CONSTANT_BUFFER_ELEMENT_COUNT 32
@@ -271,14 +268,11 @@
             Texture2D handle; ///< Texture handle.
         };
 
-<<<<<<< HEAD
         struct CubeMapArrayTarget
         {
             CubeMapArray handle; ///< Cube map handle.
         };
 
-=======
->>>>>>> d59cb1d2
         struct Texture2DArrayTarget
         {
             Texture2DArray handle; ///< Texture handle.
@@ -288,10 +282,7 @@
         {
             CubeMap,
             Texture2D,
-<<<<<<< HEAD
             CubeMapArray,
-=======
->>>>>>> d59cb1d2
             Texture2DArray
         }; ///< If the target isn't a cube map, this handle is used.
 
@@ -301,7 +292,6 @@
             bool set = false;
             TargetType type; ///< Type of the currently set target.
 
-<<<<<<< HEAD
             std::variant<CubeMapTarget, Texture2DTarget, CubeMapArrayTarget, Texture2DArrayTarget> target;
 
         public:
@@ -311,33 +301,20 @@
             bool isSet() const;
 
             const CubeMapTarget& getCubeMapTarget() const;
+
             const Texture2DTarget& getTexture2DTarget() const;
+
             const Texture2DArrayTarget& getTexture2DArrayTarget() const;
+
             const CubeMapArrayTarget& getCubeMapArrayTarget() const;
-=======
-            std::variant<CubeMapTarget, Texture2DTarget, Texture2DArrayTarget> target;
-
-        public:
-            uint32_t mipLevel = 0; ///< Mip level of the target which will be set as a render target.
-
-            TargetType getTargetType() const;
-            bool isSet() const;
-            const CubeMapTarget& getCubeMapTarget() const;
-
-            const Texture2DTarget& getTexture2DTarget() const;
-
-            const Texture2DArrayTarget& getTexture2DArrayTarget() const;
->>>>>>> d59cb1d2
 
             void setCubeMapTarget(const CubeMap& handle, CubeFace face);
+
             void setTexture2DTarget(const Texture2D& handle);
-<<<<<<< HEAD
+
             void setTexture2DArrayTarget(const Texture2DArray& handle);
+
             void setCubeMapArrayTarget(const CubeMapArray& handle);
-=======
-
-            void setTexture2DArrayTarget(const Texture2DArray& handle);
->>>>>>> d59cb1d2
 
         } targets[CUBOS_GL_MAX_FRAMEBUFFER_RENDER_TARGET_COUNT]; ///< Render targets.
 
