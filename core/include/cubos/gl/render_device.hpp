--- conflicted
+++ resolved
@@ -5,23 +5,14 @@
 #include <variant>
 #include <glm/glm.hpp>
 
-<<<<<<< HEAD
 #define CUBOS_CORE_GL_MAX_FRAMEBUFFER_RENDER_TARGET_COUNT 8
+#define CUBOS_CORE_GL_MAX_TEXTURE_2D_ARRAY_SIZE 256
+#define CUBOS_CORE_GL_MAX_CUBEMAP_ARRAY_SIZE 256
 #define CUBOS_CORE_GL_MAX_MIP_LEVEL_COUNT 8
 #define CUBOS_CORE_GL_MAX_CONSTANT_BUFFER_ELEMENT_NAME_SIZE 32
 #define CUBOS_CORE_GL_MAX_CONSTANT_BUFFER_ELEMENT_COUNT 32
 #define CUBOS_CORE_GL_MAX_VERTEX_ARRAY_ELEMENT_COUNT 8
 #define CUBOS_CORE_GL_MAX_VERTEX_ARRAY_BUFFER_COUNT 8
-=======
-#define CUBOS_GL_MAX_FRAMEBUFFER_RENDER_TARGET_COUNT 8
-#define CUBOS_GL_MAX_TEXTURE_2D_ARRAY_SIZE 256
-#define CUBOS_GL_MAX_CUBEMAP_ARRAY_SIZE 256
-#define CUBOS_GL_MAX_MIP_LEVEL_COUNT 8
-#define CUBOS_GL_MAX_CONSTANT_BUFFER_ELEMENT_NAME_SIZE 32
-#define CUBOS_GL_MAX_CONSTANT_BUFFER_ELEMENT_COUNT 32
-#define CUBOS_GL_MAX_VERTEX_ARRAY_ELEMENT_COUNT 8
-#define CUBOS_GL_MAX_VERTEX_ARRAY_BUFFER_COUNT 8
->>>>>>> a8e848d1
 
 namespace cubos::core::gl
 {
@@ -320,16 +311,12 @@
             void setCubeMapTarget(const CubeMap& handle, CubeFace face);
 
             void setTexture2DTarget(const Texture2D& handle);
-<<<<<<< HEAD
+
+            void setTexture2DArrayTarget(const Texture2DArray& handle);
+
+            void setCubeMapArrayTarget(const CubeMapArray& handle);
+
         } targets[CUBOS_CORE_GL_MAX_FRAMEBUFFER_RENDER_TARGET_COUNT]; ///< Render targets.
-=======
-
-            void setTexture2DArrayTarget(const Texture2DArray& handle);
-
-            void setCubeMapArrayTarget(const CubeMapArray& handle);
-
-        } targets[CUBOS_GL_MAX_FRAMEBUFFER_RENDER_TARGET_COUNT]; ///< Render targets.
->>>>>>> a8e848d1
 
         uint32_t targetCount = 1;       ///< Number of render targets.
         FramebufferTarget depthStencil; ///< Optional depth stencil target.
@@ -442,7 +429,7 @@
     /// 2D texture array description.
     struct Texture2DArrayDesc
     {
-        const void* data[CUBOS_GL_MAX_TEXTURE_2D_ARRAY_SIZE][CUBOS_GL_MAX_MIP_LEVEL_COUNT] =
+        const void* data[CUBOS_CORE_GL_MAX_TEXTURE_2D_ARRAY_SIZE][CUBOS_CORE_GL_MAX_MIP_LEVEL_COUNT] =
             {};                   ///< Optional initial texture data.
         size_t mipLevelCount = 1; ///< Number of mip levels.
         size_t width;             ///< Texture width.
@@ -467,16 +454,7 @@
     /// Cube map description.
     struct CubeMapDesc
     {
-<<<<<<< HEAD
-        const void* data[6][CUBOS_CORE_GL_MAX_MIP_LEVEL_COUNT] = {
-            {}, {}, {}, {}, {}, {}}; ///< Optional initial cube map data, indexed using CubeFace.
-        size_t mipLevelCount = 1;    ///< Number of mip levels.
-        size_t width;                ///< Cube map face width.
-        size_t height;               ///< Cube map face height.
-        Usage usage;                 ///< Texture usage mode.
-        TextureFormat format;        ///< Texture format.
-=======
-        const void* data[6][CUBOS_GL_MAX_MIP_LEVEL_COUNT] =
+        const void* data[6][CUBOS_CORE_GL_MAX_MIP_LEVEL_COUNT] =
             {};                   ///< Optional initial cube map data, indexed using CubeFace.
         size_t mipLevelCount = 1; ///< Number of mip levels.
         size_t width;             ///< Cube map face width.
@@ -488,7 +466,7 @@
     /// Cube map array description.
     struct CubeMapArrayDesc
     {
-        const void* data[CUBOS_GL_MAX_CUBEMAP_ARRAY_SIZE][6][CUBOS_GL_MAX_MIP_LEVEL_COUNT] =
+        const void* data[CUBOS_CORE_GL_MAX_CUBEMAP_ARRAY_SIZE][6][CUBOS_CORE_GL_MAX_MIP_LEVEL_COUNT] =
             {};                   ///< Optional initial cube map data, indexed using CubeFace.
         size_t mipLevelCount = 1; ///< Number of mip levels.
         size_t width;             ///< Cube map face width.
@@ -496,7 +474,6 @@
         size_t size;              ///< Number of cube maps contained in the array.
         Usage usage;              ///< Texture usage mode.
         TextureFormat format;     ///< Texture format.
->>>>>>> a8e848d1
     };
 
     /// Constant buffer element.
