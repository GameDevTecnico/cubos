#ifndef CUBOS_GL_RENDER_DEVICE_HPP
#define CUBOS_GL_RENDER_DEVICE_HPP

#include <memory>
#include <variant>
#include <glm/glm.hpp>

#define CUBOS_GL_MAX_FRAMEBUFFER_RENDER_TARGET_COUNT 8
#define CUBOS_GL_MAX_TEXTURE_2D_ARRAY_SIZE 256
#define CUBOS_GL_MAX_MIP_LEVEL_COUNT 8
#define CUBOS_GL_MAX_CONSTANT_BUFFER_ELEMENT_NAME_SIZE 32
#define CUBOS_GL_MAX_CONSTANT_BUFFER_ELEMENT_COUNT 32
#define CUBOS_GL_MAX_VERTEX_ARRAY_ELEMENT_COUNT 8
#define CUBOS_GL_MAX_VERTEX_ARRAY_BUFFER_COUNT 8

namespace cubos::gl
{
    namespace impl
    {
        class Framebuffer;
        class RasterState;
        class DepthStencilState;
        class BlendState;

        class Sampler;
        class Texture1D;
        class Texture2D;
        class Texture2DArray;
        class Texture3D;
        class CubeMap;

        class ConstantBuffer;
        class IndexBuffer;
        class VertexBuffer;
        class VertexArray;

        class ShaderStage;
        class ShaderPipeline;
        class ShaderBindingPoint;
    } // namespace impl

    using Framebuffer = std::shared_ptr<impl::Framebuffer>;
    using RasterState = std::shared_ptr<impl::RasterState>;
    using DepthStencilState = std::shared_ptr<impl::DepthStencilState>;
    using BlendState = std::shared_ptr<impl::BlendState>;

    using Sampler = std::shared_ptr<impl::Sampler>;
    using Texture1D = std::shared_ptr<impl::Texture1D>;
    using Texture2D = std::shared_ptr<impl::Texture2D>;
    using Texture2DArray = std::shared_ptr<impl::Texture2DArray>;
    using Texture3D = std::shared_ptr<impl::Texture3D>;
    using CubeMap = std::shared_ptr<impl::CubeMap>;

    using ConstantBuffer = std::shared_ptr<impl::ConstantBuffer>;
    using IndexBuffer = std::shared_ptr<impl::IndexBuffer>;
    using VertexBuffer = std::shared_ptr<impl::VertexBuffer>;
    using VertexArray = std::shared_ptr<impl::VertexArray>;

    using ShaderStage = std::shared_ptr<impl::ShaderStage>;
    using ShaderPipeline = std::shared_ptr<impl::ShaderPipeline>;
    using ShaderBindingPoint = impl::ShaderBindingPoint*;

    /// Render device properties that can be queried at runtime.
    /// @see RenderDevice::getProperty().
    enum class Property
    {
        MaxAnisotropy
    };

    /// Usage mode for buffers and textures.
    enum class Usage
    {
        Default,
        Dynamic,
        Static,
    };

    /// Data type.
    enum class Type
    {
        Byte,    ///< 8 bits signed integer.
        Short,   ///< 16 bits signed integer.
        Int,     ///< 32 bits signed integer.
        UByte,   ///< 8 bits unsigned integer.
        UShort,  ///< 16 bits unsigned integer.
        UInt,    ///< 32 bits unsigned integer.
        NByte,   ///< Normalized 8 bits signed integer.
        NShort,  ///< Normalized 16 bits signed integer.
        NUByte,  ///< Normalized 8 bits unsigned integer.
        NUShort, ///< Normalized 16 bits unsigned integer.
        Float    ///< 32 bits floating point.
    };

    /// Index format.
    enum class IndexFormat
    {
        UShort, // 16 bits unsigned integer.
        UInt,   // 32 bits unsigned integer.
    };

    /// Texture format.
    enum class TextureFormat
    {
        R8SNorm,     ///< 1 channel 8 bits normalized signed integer.
        R16SNorm,    ///< 1 channel 16 bits normalized signed integer.
        RG8SNorm,    ///< 2 channel 8 bits normalized signed integer.
        RG16SNorm,   ///< 2 channel 16 bits normalized signed integer.
        RGBA8SNorm,  ///< 4 channel 8 bits normalized signed integer.
        RGBA16SNorm, ///< 4 channel 16 bits normalized signed integer.
        R8UNorm,     ///< 1 channel 8 bits normalized unsigned integer.
        R16UNorm,    ///< 1 channel 16 bits normalized unsigned integer.
        RG8UNorm,    ///< 2 channel 8 bits normalized unsigned integer.
        RG16UNorm,   ///< 2 channel 16 bits normalized unsigned integer.
        RGBA8UNorm,  ///< 4 channel 8 bits normalized unsigned integer.
        RGBA16UNorm, ///< 4 channel 16 bits normalized unsigned integer.
        R8SInt,      ///< 1 channel 8 bits signed integer.
        R16SInt,     ///< 1 channel 16 bits signed integer.
        RG8SInt,     ///< 2 channel 8 bits signed integer.
        RG16SInt,    ///< 2 channel 16 bits signed integer.
        RGBA8SInt,   ///< 4 channel 8 bits signed integer.
        RGBA16SInt,  ///< 4 channel 16 bits signed integer.
        R8UInt,      ///< 1 channel 8 bits unsigned integer.
        R16UInt,     ///< 1 channel 16 bits unsigned integer.
        RG8UInt,     ///< 2 channel 8 bits unsigned integer.
        RG16UInt,    ///< 2 channel 16 bits unsigned integer.
        RGBA8UInt,   ///< 4 channel 8 bits unsigned integer.
        RGBA16UInt,  ///< 4 channel 16 bits unsigned integer.
        R32Float,    ///< 1 channel 32 bits floating point.
        RG32Float,   ///< 2 channel 32 bits floating point.
        RGB32Float,  ///< 3 channel 32 bits floating point.
        RGBA32Float, ///< 4 channel 32 bits floating point.

        Depth16,         ///< 16 depth bits.
        Depth32,         ///< 32 depth bits.
        Depth24Stencil8, ///< 24 depth bits and 8 stencil bits.
        Depth32Stencil8, ///< 32 depth bits and 8 stencil bits.
    };

    /// Texture address mode.
    enum class AddressMode
    {
        Repeat,
        Mirror,
        Clamp,
        Border,
    };

    /// Texture filter type.
    enum class TextureFilter
    {
        None,
        Nearest,
        Linear,
    };

    /// Triangle winding mode.
    enum class Winding
    {
        CW, ///< Clockwise.
        CCW ///< Counterclockwise.
    };

    /// Specifies a face.
    enum class Face
    {
        Front,
        Back,
        FrontAndBack,
    };

    /// Rasterizer mode.
    enum class RasterMode
    {
        Wireframe,
        Fill,
    };

    /// Comparison function.
    enum class Compare
    {
        Never,
        Less,
        LEqual,
        Greater,
        GEqual,
        Equal,
        NEqual,
        Always,
    };

    /// Stencil action.
    enum class StencilAction
    {
        Zero,
        Keep,
        Replace,
        Increment,
        IncrementWrap,
        Decrement,
        DecrementWrap,
        Invert,
    };

    /// Blend factor.
    enum class BlendFactor
    {
        Zero,
        One,
        SrcColor,
        InvSrcColor,
        DstColor,
        InvDstColor,
        SrcAlpha,
        InvSrcAlpha,
        DstAlpha,
        InvDstAlpha,
    };

    /// Blend operation.
    enum class BlendOp
    {
        Add,
        Substract,
        RevSubstract,
        Min,
        Max,
    };

    /// Shader stage type.
    enum class Stage
    {
        Vertex,
        Pixel,
    };

    // Cube map face.
    enum class CubeFace
    {
        PositiveX = 0,
        NegativeX = 1,
        PositiveY = 2,
        NegativeY = 3,
        PositiveZ = 4,
        NegativeZ = 5,
    };

    enum class BufferStorageType
    {
        Small,
        Large,
    };

    /// Framebuffer description.
    struct FramebufferDesc
    {
        struct CubeMapTarget
<<<<<<< HEAD
        {
            CubeMap handle; ///< Cube map handle.
            CubeFace face;  ///< Cube map face which will be used as target.
        };                  ///< If the target is a cube map, this handle is used.

        struct Texture2DTarget
        {
            Texture2D handle; ///< Texture handle.
        };                    ///< If the target isn't a cube map, this handle is used.

        struct FramebufferTarget
        {
            bool isCubeMap = false; ///< Is this target a cube map face?
            uint32_t mipLevel = 0;  ///< Mip level of the texture which will be set as a render target.

            std::variant<CubeMapTarget, Texture2DTarget> target;

=======
        {
            CubeMap handle; ///< Cube map handle.
            CubeFace face;  ///< Cube map face which will be used as target.
        };                  ///< If the target is a cube map, this handle is used.

        struct Texture2DTarget
        {
            Texture2D handle; ///< Texture handle.
        };

        struct Texture2DArrayTarget
        {
            Texture2DArray handle; ///< Texture handle.
        };

        enum class TargetType
        {
            CubeMap,
            Texture2D,
            Texture2DArray
        }; ///< If the target isn't a cube map, this handle is used.

        struct FramebufferTarget
        {
        private:
            bool set;
            TargetType type; ///< Type of the currently set target.

            std::variant<CubeMapTarget, Texture2DTarget, Texture2DArrayTarget> target;

        public:
            uint32_t mipLevel = 0; ///< Mip level of the target which will be set as a render target.

            [[nodiscard]] TargetType getTargetType() const;
            [[nodiscard]] bool isSet() const;
>>>>>>> e3403c2c
            [[nodiscard]] const CubeMapTarget& getCubeMapTarget() const;

            [[nodiscard]] const Texture2DTarget& getTexture2DTarget() const;

<<<<<<< HEAD
            void setCubeMapTarget(const CubeMap& handle, CubeFace face);

            void setTexture2DTarget(const Texture2D& handle);
=======
            [[nodiscard]] const Texture2DArrayTarget& getTexture2DArrayTarget() const;

            void setCubeMapTarget(const CubeMap& handle, CubeFace face);

            void setTexture2DTarget(const Texture2D& handle);

            void setTexture2DArrayTarget(const Texture2DArray& handle);

>>>>>>> e3403c2c
        } targets[CUBOS_GL_MAX_FRAMEBUFFER_RENDER_TARGET_COUNT]; ///< Render targets.

        uint32_t targetCount = 1;       ///< Number of render targets.
        FramebufferTarget depthStencil; ///< Optional depth stencil target.
    };

    /// Rasterizer state description.
    struct RasterStateDesc
    {
        bool cullEnabled = false;                 ///< Is face culling enabled?
        Face cullFace = Face::Back;               ///< Face that will be culled.
        Winding frontFace = Winding::CCW;         ///< Front face winding.
        RasterMode rasterMode = RasterMode::Fill; ///< Rasterizer mode.
    };

    /// Depth stencil state description.
    struct DepthStencilStateDesc
    {
        /// Depth state description.
        struct Depth
        {
            bool enabled = false;            ///< Enable depth checks?
            bool writeEnabled = false;       ///< Write to depth?
            float near = 0.0f;               ///< Depth near value.
            float far = 1.0f;                ///< Depth far value.
            Compare compare = Compare::Less; ///< Depth comparison function.
        };

        /// Stencil state description.
        struct Stencil
        {
            /// Stencil face description.
            struct Face
            {
                Compare compare = Compare::Always;             ///< Stencil comparison function.
                StencilAction fail = StencilAction::Keep;      ///< Stencil comparison fail action.
                StencilAction pass = StencilAction::Keep;      ///< Stencil comparison pass action.
                StencilAction depthFail = StencilAction::Keep; ///< Stencil depth comparison fail action.
            };

            bool enabled = false;     ///< Is stencil enabled?
            uint32_t ref = 0;         ///< Stencil ref value used on stencil comparison functions.
            uint8_t readMask = 0xFF;  ///< Stencil read mask.
            uint8_t writeMask = 0xFF; ///< Stencil write mask.

            Face backFace;  ///< Stencil back face options.
            Face frontFace; ///< Stencil front face options.
        };

        Depth depth;     ///< Depth state options.
        Stencil stencil; ///< Depth stencil options.
    };

    /// Blend state description.
    struct BlendStateDesc
    {
        bool blendEnabled = false; ///< Enable blending?

        struct
        {
            BlendFactor src = BlendFactor::SrcAlpha;    ///< Color blend source factor.
            BlendFactor dst = BlendFactor::InvSrcAlpha; ///< Color blend destination factor.
            BlendOp op = BlendOp::Add;                  ///< Color blend operation.
        } color;                                        ///< Color blend state.

        struct
        {
            BlendFactor src = BlendFactor::One;  ///< Alpha blend source factor.
            BlendFactor dst = BlendFactor::Zero; ///< Alpha blend destination factor.
            BlendOp op = BlendOp::Add;           ///< Alpha blend operation.
        } alpha;                                 ///< Alpha blend state.
    };

    /// Sampler description.
    struct SamplerDesc
    {
        float borderColor[4] = {0.0f}; ///< Border color applied when the address mode is AddressMode::Border.

        TextureFilter minFilter = TextureFilter::Nearest; ///< Minifying filter.
        TextureFilter magFilter = TextureFilter::Nearest; ///< Magnifying filter.
        TextureFilter mipmapFilter = TextureFilter::None; ///< Set to None to disable mipmapping.

        AddressMode addressU = AddressMode::Clamp; ///< Texture adress mode on coordinate U.
        AddressMode addressV = AddressMode::Clamp; ///< Texture adress mode on coordinate V.
        AddressMode addressW = AddressMode::Clamp; ///< Texture adress mode on coordinate W.

        size_t maxAnisotropy = 1; ///< Max anisotropy for filtering. Limited to Property::MaxAnisotropy.
    };

    /// 1D texture description.
    struct Texture1DDesc
    {
        const void* data[CUBOS_GL_MAX_MIP_LEVEL_COUNT] = {}; ///< Optional initial texture data.
        size_t mipLevelCount = 1;                            ///< Number of mip levels.
        size_t width;                                        ///< Texture width.
        Usage usage;                                         ///< Texture usage mode.
        TextureFormat format;                                ///< Texture format.
    };

    /// 2D texture description.
    struct Texture2DDesc
    {
        const void* data[CUBOS_GL_MAX_MIP_LEVEL_COUNT] = {}; ///< Optional initial texture data.
        size_t mipLevelCount = 1;                            ///< Number of mip levels.
        size_t width;                                        ///< Texture width.
        size_t height;                                       ///< Texture height.
        Usage usage;                                         ///< Texture usage mode.
        TextureFormat format;                                ///< Texture format.
<<<<<<< HEAD
=======
    };

    /// 2D texture array description.
    struct Texture2DArrayDesc
    {
        const void* data[CUBOS_GL_MAX_TEXTURE_2D_ARRAY_SIZE]
                        [CUBOS_GL_MAX_MIP_LEVEL_COUNT]; ///< Optional initial texture data.
        size_t mipLevelCount = 1;                       ///< Number of mip levels.
        size_t width;                                   ///< Texture width.
        size_t height;                                  ///< Texture height.
        size_t size;                                    ///< Number of 2D Textures contained in the array.
        Usage usage;                                    ///< Texture usage mode.
        TextureFormat format;                           ///< Texture format.
>>>>>>> e3403c2c
    };

    /// 3D texture description.
    struct Texture3DDesc
    {
        const void* data[CUBOS_GL_MAX_MIP_LEVEL_COUNT] = {}; ///< Optional initial texture data.
        size_t mipLevelCount = 1;                            ///< Number of mip levels.
        size_t width;                                        ///< Texture width.
        size_t height;                                       ///< Texture height.
        size_t depth;                                        ///< Texture depth.
        Usage usage;                                         ///< Texture usage mode.
        TextureFormat format;                                ///< Texture format.
    };

    /// Cube map description.
    struct CubeMapDesc
    {
        const void* data[6][CUBOS_GL_MAX_MIP_LEVEL_COUNT] = {
            {}, {}, {}, {}, {}, {}}; ///< Optional initial cube map data, indexed using CubeFace.
        size_t mipLevelCount = 1;    ///< Number of mip levels.
        size_t width;                ///< Cube map face width.
        size_t height;               ///< Cube map face height.
        Usage usage;                 ///< Texture usage mode.
        TextureFormat format;        ///< Texture format.
    };

    /// Constant buffer element.
    struct ConstantBufferElement
    {
        char name[CUBOS_GL_MAX_CONSTANT_BUFFER_ELEMENT_NAME_SIZE]; ///< Element name.

        size_t offset; ///< Offset of the element in the buffer.
        size_t size;   ///< Number of values in the element if it is an array. If it isn't, this is set to 1.
        size_t stride; ///< Stride between each element in the array, if the element is an array.
    };

    /// Constant buffer structure.
    struct ConstantBufferStructure
    {
        size_t size;                                                                ///< Size of the buffer in bytes.
        size_t elementCount;                                                        ///< Number of elements.
        ConstantBufferElement elements[CUBOS_GL_MAX_CONSTANT_BUFFER_ELEMENT_COUNT]; ///< Constant buffer elements.
    };

    /// Vertex element description.
    struct VertexElement
    {
        const char* name;        ///< Element name.
        Type type = Type::Float; ///< Element type.
        size_t size;             ///< Number of components in the vertex element (1, 2, 3 or 4).

        struct
        {
            size_t stride = 0; ///< Stride between each element in memory.
            size_t offset = 0; ///< Offset of the first element in the buffer.
            size_t index = 0;  ///< Index of the vertex buffer where the element is stored.
        } buffer;              ///< Vertex buffer description.
    };

    /// Vertex array description.
    struct VertexArrayDesc
    {
        size_t elementCount = 0;                                         ///< Number of vertex elements.
        VertexElement elements[CUBOS_GL_MAX_VERTEX_ARRAY_ELEMENT_COUNT]; ///< Vertex elements.
        VertexBuffer buffers[CUBOS_GL_MAX_VERTEX_ARRAY_BUFFER_COUNT];    ///< Vertex buffers.
        ShaderPipeline shaderPipeline; ///< Shader pipeline used with the vertex array.
    };

    /// Abstract render device type, used to wrap low-level rendering APIs such as OpenGL.
    /// @see io::Window, gl::OGLRenderDevice.
    class RenderDevice
    {
    public:
        RenderDevice() = default;
        virtual ~RenderDevice() = default;
        RenderDevice(const RenderDevice&) = delete;

        /// Creates a new framebuffer.
        /// @return Framebuffer handle, or nullptr if the creation failed.
        virtual Framebuffer createFramebuffer(const FramebufferDesc& desc) = 0;

        /// Sets the current framebuffer.
        virtual void setFramebuffer(Framebuffer fb) = 0;

        /// Creates a new rasterizer state.
        /// @return Rasterizer state handle, or nullptr if the creation failed.
        virtual RasterState createRasterState(const RasterStateDesc& desc) = 0;

        /// Sets the current rasterizer state.
        virtual void setRasterState(RasterState rs) = 0;

        /// Creates a new depth stencil state.
        /// @return Depth stencil state handle, or nullptr if the creation failed.
        virtual DepthStencilState createDepthStencilState(const DepthStencilStateDesc& desc) = 0;

        /// Sets the current depth stencil state.
        virtual void setDepthStencilState(DepthStencilState dss) = 0;

        /// Creates a new blend state.
        /// @return Blend state handle, or nullptr if the creation failed.
        virtual BlendState createBlendState(const BlendStateDesc& desc) = 0;

        /// Sets the current blend state.
        virtual void setBlendState(BlendState bs) = 0;

        /// Creates a new texture sampler.
        /// @return Sampler handle, or nullptr if the creation failed.
        virtual Sampler createSampler(const SamplerDesc& desc) = 0;

        /// Creates a new 1D texture.
        /// @return Texture handle, or nullptr if the creation failed.
        virtual Texture1D createTexture1D(const Texture1DDesc& desc) = 0;

        /// Creates a new 2D texture.
        /// @return Texture handle, or nullptr if the creation failed.
        virtual Texture2D createTexture2D(const Texture2DDesc& desc) = 0;

        /// Creates a new 2D texture array.
        /// @return Texture array handle, or nullptr if the creation failed.
        virtual Texture2DArray createTexture2DArray(const Texture2DArrayDesc& desc) = 0;

        /// Creates a new 3D texture.
        /// @return Texture handle, or nullptr if the creation failed.
        virtual Texture3D createTexture3D(const Texture3DDesc& desc) = 0;

        /// Creates a new cube map.
        /// @return Cube map handle, or nullptr if the creation failed.
        virtual CubeMap createCubeMap(const CubeMapDesc& desc) = 0;

        /// Creates a new constant buffer.
        /// @param size Size in bytes.
        /// @param data Initial data, can be nullptr.
        /// @param usage The usage which the buffer will have.
        /// @return Constant buffer handle, or nullptr if the creation failed.
        virtual ConstantBuffer createConstantBuffer(size_t size, const void* data, Usage usage) = 0;

        /// Creates a new index buffer.
        /// @param size Size in bytes.
        /// @param data Initial data, can be nullptr.
        /// @param format Index format.
        /// @param usage The usage which the buffer will have.
        /// @return Index buffer handle, or nullptr if the creation failed.
        virtual IndexBuffer createIndexBuffer(size_t size, const void* data, IndexFormat format, Usage usage) = 0;

        /// Sets the current index buffer.
        virtual void setIndexBuffer(IndexBuffer ib) = 0;

        /// Creates a new vertex buffer.
        /// @param size Size in bytes.
        /// @param data Initial data, can be nullptr.
        /// @param usage The usage which the buffer will have.
        /// @return Vertex buffer handle, or nullptr if the creation failed.
        virtual VertexBuffer createVertexBuffer(size_t size, const void* data, Usage usage) = 0;

        /// Creates a new vertex array.
        /// @return Vertex array handle, or nullptr if the creation failed.
        virtual VertexArray createVertexArray(const VertexArrayDesc& desc) = 0;

        /// Sets the current vertex array.
        virtual void setVertexArray(VertexArray va) = 0;

        /// Creates a new shader stage from GLSL source code.
        /// @return Shader stage handle, or nullptr if the creation failed.
        virtual ShaderStage createShaderStage(Stage stage, const char* src) = 0;

        /// Creates a new shader pipeline from a vertex and pixel shaders.
        /// @param vs Vertex shader stage.
        /// @param ps Pixel shader stage.
        /// @return Shader pipeline handle, or nullptr if the creation failed.
        virtual ShaderPipeline createShaderPipeline(ShaderStage vs, ShaderStage ps) = 0;

        /// Sets the current shader pipeline used for rendering.
        virtual void setShaderPipeline(ShaderPipeline pipeline) = 0;

        /// Clears the color buffer bit on the current framebuffer to a specific color.
        virtual void clearColor(float r, float g, float b, float a) = 0;

        /// Clears the color buffer of a specific target on the current framebuffer to a specific color.
        virtual void clearTargetColor(size_t target, float r, float g, float b, float a) = 0;

        /// Clears the depth buffer bit on the current framebuffer to a specific value.
        virtual void clearDepth(float depth) = 0;

        /// Clears the stencil buffer bit on the current framebuffer to a specific value.
        virtual void clearStencil(int stencil) = 0;

        /// Draws tringles.
        /// @param offset Index of the first vertex to be drawn.
        /// @param count Number of vertices that will be drawn.
        virtual void drawTriangles(size_t offset, size_t count) = 0;

        /// Draws tringles with an index buffer.
        /// @param offset Index of the first indice to be drawn.
        /// @param count Number of indices that will be drawn.
        virtual void drawTrianglesIndexed(size_t offset, size_t count) = 0;

        /// Draws tringles multiple times.
        /// @param offset Index of the first vertex to be drawn.
        /// @param count Number of vertices that will be drawn.
        /// @param instanceCount Number of instances drawn.
        virtual void drawTrianglesInstanced(size_t offset, size_t count, size_t instanceCount) = 0;

        /// Draws tringles multiple times with an index buffer.
        /// @param offset Index of the first indice to be drawn.
        /// @param count Number of indices that will be drawn.
        /// @param instanceCount Number of instances drawn.
        virtual void drawTrianglesIndexedInstanced(size_t offset, size_t count, size_t instanceCount) = 0;

        /// Sets the current viewport.
        /// @param x Bottom left viewport corner X coordinate.
        /// @param y Bottom left viewport corner Y coordinate.
        /// @param w Viewport width.
        /// @param h Viewport height.
        virtual void setViewport(int x, int y, int w, int h) = 0;

        /// Gets a runtime property of the render device.
        /// @param prop Property name.
        virtual int getProperty(Property prop) = 0;


    };

    /// Abstract gl types are defined inside this namespace, they should be used (derived) only in render device
    /// implementations.
    namespace impl
    {
        /// Abstract framebuffer, should not be used directly.
        class Framebuffer
        {
        protected:
            Framebuffer() = default;
            virtual ~Framebuffer() = default;
        };

        /// Abstract rasterizer state, should not be used directly.
        class RasterState
        {
        protected:
            RasterState() = default;
            virtual ~RasterState() = default;
        };

        /// Abstract depth stencil state, should not be used directly.
        class DepthStencilState
        {
        protected:
            DepthStencilState() = default;
            virtual ~DepthStencilState() = default;
        };

        /// Abstract blend state, should not be used directly.
        class BlendState
        {
        protected:
            BlendState() = default;
            virtual ~BlendState() = default;
        };

        /// Abstract sampler, should not be used directly.
        class Sampler
        {
        protected:
            Sampler() = default;
            virtual ~Sampler() = default;
        };

        /// Abstract 1D texture, should not be used directly.
        class Texture1D
        {
        public:
            /// Updates the texture with new data, which must have the same format used when the texture was created.
            /// @param x Destination X coordinate.
            /// @param width Width of the section which will be updated.
            /// @param data Pointer to the new data.
            /// @param level Mip level to update.
            virtual void update(size_t x, size_t width, const void* data, size_t level = 0) = 0;

            /// Generates mipmaps on this texture.
            virtual void generateMipmaps() = 0;

        protected:
            Texture1D() = default;
            virtual ~Texture1D() = default;
        };

        /// Abstract 2D texture, should not be used directly.
        class Texture2D
        {
        public:
            /// Updates the texture with new data, which must have the same format used when the texture was created.
            /// @param x Destination X coordinate.
            /// @param y Destination Y coordinate.
            /// @param width Width of the section which will be updated.
            /// @param height Height of the section which will be updated.
            /// @param data Pointer to the new data.
            /// @param level Mip level to update.
            virtual void update(size_t x, size_t y, size_t width, size_t height, const void* data,
                                size_t level = 0) = 0;

            /// Generates mipmaps on this texture.
            virtual void generateMipmaps() = 0;

        protected:
            Texture2D() = default;
            virtual ~Texture2D() = default;
        };

        /// Abstract 2D texture array, should not be used directly.
        class Texture2DArray
        {
        public:
            /// Updates the texture with new data, which must have the same format used when the texture was created.
            /// @param x Destination X coordinate.
            /// @param y Destination Y coordinate.
            /// @param i Index of the destination texture within the array.
            /// @param width Width of the section which will be updated.
            /// @param height Height of the section which will be updated.
            /// @param data Pointer to the new data.
            /// @param level Mip level to update.
            virtual void update(size_t x, size_t y, size_t i, size_t width, size_t height, const void* data,
                                size_t level = 0) = 0;

            /// Generates mipmaps on this texture.
            virtual void generateMipmaps() = 0;

        protected:
            Texture2DArray() = default;
            virtual ~Texture2DArray() = default;
        };

        /// Abstract 3D texture, should not be used directly.
        class Texture3D
        {
        public:
            /// Updates the texture with new data, which must have the same format used when the texture was created.
            /// @param x Destination X coordinate.
            /// @param y Destination Y coordinate.
            /// @param z Destination Z coordinate.
            /// @param width Width of the section which will be updated.
            /// @param height Height of the section which will be updated.
            /// @param depth Depth of the section which will be updated.
            /// @param data Pointer to the new data.
            /// @param level Mip level to update.
            virtual void update(size_t x, size_t y, size_t z, size_t width, size_t height, size_t depth,
                                const void* data, size_t level = 0) = 0;

            /// Generates mipmaps on this texture.
            virtual void generateMipmaps() = 0;

        protected:
            Texture3D() = default;
            virtual ~Texture3D() = default;
        };

        /// Abstract cube map, should not be used directly.
        class CubeMap
        {
        public:
            /// Updates a cube map's face with new data, which must have the same format used when the cube map was
            /// created.
            /// @param x Destination X coordinate.
            /// @param y Destination Y coordinate.
            /// @param width Width of the section which will be updated.
            /// @param height Height of the section which will be updated.
            /// @param data Pointer to the new data.
            /// @param face Face to update.
            /// @param level Mip level to update.
            virtual void update(size_t x, size_t y, size_t width, size_t height, const void* data, CubeFace face,
                                size_t level = 0) = 0;

            /// Generates mipmaps on this cube map.
            virtual void generateMipmaps() = 0;

        protected:
            CubeMap() = default;
            virtual ~CubeMap() = default;
        };

        /// Abstract constant buffer, should not be used directly.
        class ConstantBuffer
        {
        public:
            /// Maps the constant buffer to a region in memory.
            /// @return Pointer to the memory region.
            virtual void* map() = 0;

            /// Unmaps the constant buffer, updating it with data written to the mapped region.
            virtual void unmap() = 0;
            /// Get hint as to what underlying storage type is being used for the buffer.
            virtual BufferStorageType getStorageTypeHint() = 0;

        protected:
            ConstantBuffer() = default;
            virtual ~ConstantBuffer() = default;
        };

        /// Abstract index buffer, should not be used directly.
        class IndexBuffer
        {
        public:
            /// Maps the index buffer to a region in memory.
            /// @return Pointer to the memory region.
            virtual void* map() = 0;

            /// Unmaps the index buffer, updating it with data written to the mapped region.
            virtual void unmap() = 0;

        protected:
            IndexBuffer() = default;
            virtual ~IndexBuffer() = default;
        };

        /// Abstract vertex buffer, should not be used directly.
        class VertexBuffer
        {
        public:
            /// Maps the vertex buffer to a region in memory.
            /// @return Pointer to the memory region.
            virtual void* map() = 0;

            /// Unmaps the vertex buffer, updating it with data written to the mapped region.
            virtual void unmap() = 0;

        protected:
            VertexBuffer() = default;
            virtual ~VertexBuffer() = default;
        };

        /// Abstract vertex array, should not be used directly.
        class VertexArray
        {
        protected:
            VertexArray() = default;
            virtual ~VertexArray() = default;
        };

        /// Abstract shader stage, should not be used directly.
        class ShaderStage
        {
        public:
            /// Gets the shader stage type.
            /// @see Stage.
            virtual Stage getType() = 0;

        protected:
            ShaderStage() = default;
            virtual ~ShaderStage() = default;
        };

        /// Abstract shader pipeline, should not be used directly.
        class ShaderPipeline
        {
        public:
            /// Gets a binding point from its name.
            /// @return Returns the binding point, or nullptr if no binding point is found.
            /// @see ShaderBindingPoint.
            virtual gl::ShaderBindingPoint getBindingPoint(const char* name) = 0;

        protected:
            ShaderPipeline() = default;
            virtual ~ShaderPipeline() = default;
        };

        /// Abstract shader binding point, should not be used directly.
        class ShaderBindingPoint
        {
        public:
            /// Binds a sampler to the binding point.
            /// If this binding point doesn't support a sampler, an error is logged and nothing is done.
            virtual void bind(gl::Sampler sampler) = 0;

            /// Binds a 1D texture to the binding point.
            /// If this binding point doesn't support a 1D texture, an error is logged and nothing is done.
            virtual void bind(gl::Texture1D tex) = 0;

            /// Binds a 2D texture to the binding point.
            /// If this binding point doesn't support a 2D texture, an error is logged and nothing is done.
            virtual void bind(gl::Texture2D tex) = 0;

            /// Binds a 2D texture array to the binding point.
            /// If this binding point doesn't support a 2D texture array, an error is logged and nothing is done.
            virtual void bind(gl::Texture2DArray tex) = 0;

            /// Binds a 3D texture to the binding point.
            /// If this binding point doesn't support a 3D texture, an error is logged and nothing is done.
            virtual void bind(gl::Texture3D tex) = 0;

            /// Binds a cube map to the binding point.
            /// If this binding point doesn't support a cube map, an error is logged and nothing is done.
            virtual void bind(gl::CubeMap cubeMap) = 0;

            /// Binds a constant buffer to the binding point.
            /// If this binding point doesn't support a constant buffer, an error is logged and nothing is done.
            virtual void bind(gl::ConstantBuffer cb) = 0;

            /// Sets the value of the uniform tied to the binding point to the provided vec2 value.
            virtual void setConstant(glm::vec2 val) = 0;

            /// Sets the value of the uniform tied to the binding point to the provided vec3 value.
            virtual void setConstant(glm::vec3 val) = 0;

            /// Sets the value of the uniform tied to the binding point to the provided vec4 value.
            virtual void setConstant(glm::vec4 val) = 0;

            /// Sets the value of the uniform tied to the binding point to the provided integer vec2 value.
            virtual void setConstant(glm::ivec2 val) = 0;

            /// Sets the value of the uniform tied to the binding point to the provided integer vec3 value.
            virtual void setConstant(glm::ivec3 val) = 0;

            /// Sets the value of the uniform tied to the binding point to the provided integer vec4 value.
            virtual void setConstant(glm::ivec4 val) = 0;

            /// Sets the value of the uniform tied to the binding point to the provided unsigned integer vec2 value.
            virtual void setConstant(glm::uvec2 val) = 0;

            /// Sets the value of the uniform tied to the binding point to the provided unsigned integer vec3 value.
            virtual void setConstant(glm::uvec3 val) = 0;

            /// Sets the value of the uniform tied to the binding point to the provided unsigned integer vec4 value.
            virtual void setConstant(glm::uvec4 val) = 0;

            /// Sets the value of the uniform tied to the binding point to the provided float value.
            virtual void setConstant(float val) = 0;

            /// Sets the value of the uniform tied to the binding point to the provided int value.
            virtual void setConstant(int val) = 0;

            /// Sets the value of the uniform tied to the binding point to the provided unsigned int value.
            virtual void setConstant(unsigned int val) = 0;

            /// Gets the constant buffer structure of this binding point.
            /// If this binding point doesn't support a constant buffer, an error is logged and nothing is done.
            /// @return False if the query failed, otherwise true.
            virtual bool queryConstantBufferStructure(ConstantBufferStructure* structure) = 0;

        protected:
            ShaderBindingPoint() = default;
            virtual ~ShaderBindingPoint() = default;
        };
    } // namespace impl
} // namespace cubos::gl

#endif // CUBOS_GL_RENDER_DEVICE_HPP<|MERGE_RESOLUTION|>--- conflicted
+++ resolved
@@ -254,25 +254,6 @@
     struct FramebufferDesc
     {
         struct CubeMapTarget
-<<<<<<< HEAD
-        {
-            CubeMap handle; ///< Cube map handle.
-            CubeFace face;  ///< Cube map face which will be used as target.
-        };                  ///< If the target is a cube map, this handle is used.
-
-        struct Texture2DTarget
-        {
-            Texture2D handle; ///< Texture handle.
-        };                    ///< If the target isn't a cube map, this handle is used.
-
-        struct FramebufferTarget
-        {
-            bool isCubeMap = false; ///< Is this target a cube map face?
-            uint32_t mipLevel = 0;  ///< Mip level of the texture which will be set as a render target.
-
-            std::variant<CubeMapTarget, Texture2DTarget> target;
-
-=======
         {
             CubeMap handle; ///< Cube map handle.
             CubeFace face;  ///< Cube map face which will be used as target.
@@ -308,25 +289,18 @@
 
             [[nodiscard]] TargetType getTargetType() const;
             [[nodiscard]] bool isSet() const;
->>>>>>> e3403c2c
             [[nodiscard]] const CubeMapTarget& getCubeMapTarget() const;
 
             [[nodiscard]] const Texture2DTarget& getTexture2DTarget() const;
 
-<<<<<<< HEAD
+            [[nodiscard]] const Texture2DArrayTarget& getTexture2DArrayTarget() const;
+
             void setCubeMapTarget(const CubeMap& handle, CubeFace face);
 
             void setTexture2DTarget(const Texture2D& handle);
-=======
-            [[nodiscard]] const Texture2DArrayTarget& getTexture2DArrayTarget() const;
-
-            void setCubeMapTarget(const CubeMap& handle, CubeFace face);
-
-            void setTexture2DTarget(const Texture2D& handle);
 
             void setTexture2DArrayTarget(const Texture2DArray& handle);
 
->>>>>>> e3403c2c
         } targets[CUBOS_GL_MAX_FRAMEBUFFER_RENDER_TARGET_COUNT]; ///< Render targets.
 
         uint32_t targetCount = 1;       ///< Number of render targets.
@@ -435,8 +409,6 @@
         size_t height;                                       ///< Texture height.
         Usage usage;                                         ///< Texture usage mode.
         TextureFormat format;                                ///< Texture format.
-<<<<<<< HEAD
-=======
     };
 
     /// 2D texture array description.
@@ -450,7 +422,6 @@
         size_t size;                                    ///< Number of 2D Textures contained in the array.
         Usage usage;                                    ///< Texture usage mode.
         TextureFormat format;                           ///< Texture format.
->>>>>>> e3403c2c
     };
 
     /// 3D texture description.
