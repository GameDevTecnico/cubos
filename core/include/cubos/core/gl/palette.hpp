#ifndef CUBOS_CORE_GL_PALETTE_HPP
#define CUBOS_CORE_GL_PALETTE_HPP

#include <cubos/core/gl/material.hpp>

#include <vector>

namespace cubos::core::gl
{
    class Palette;
}

namespace cubos::core::data
{
    /// Serializes a material palette.
    /// @param serializer The serializer to use.
    /// @param palette The palette to serialize.
    /// @param name The name of the palette.
    void serialize(Serializer& serializer, const gl::Palette& palette, const char* name);

    /// Deserializes a material palette.
    /// @param deserializer The deserializer to use.
    /// @param palette The palette to deserialize.
    void deserialize(Deserializer& deserializer, gl::Palette& palette);
} // namespace cubos::core::data

namespace cubos::core::gl
{
    /// Represents a palette of materials. Supports up to 65535 materials.
    class Palette final
    {
    public:
        /// @param materials The materials to add to the palette.
        Palette(std::vector<Material>&& materials);

        Palette() = default;
        ~Palette() = default;

        /// @return Pointer to the array of materials on the palette.
        const Material* getData() const;

        /// @return The number of materials in the palette.
        uint16_t getSize() const;

        /// @param index The index of the material to get (1-based, 0 is empty).
        /// @return The material at the given index.
        const Material& get(uint16_t index) const;

        /// @param index The index of the material to set (1-based, 0 is empty).
        /// @param material The material to set.
        void set(uint16_t index, const Material& material);

<<<<<<< HEAD
=======
        /// Searches for the index of the material most similar to the given material.
        /// @param material The material to search for.
        /// @return The index of the material.
        uint16_t find(const Material& material) const;

        /// Serializes the palette.
        /// @param serializer The serializer to use.
        void serialize(memory::Serializer& serializer) const;

        /// Deserializes the palette.
        /// @param deserializer The deserializer to use.
        void deserialize(memory::Deserializer& deserializer);

>>>>>>> 5b5a1ae1
    private:
        friend void data::serialize(data::Serializer&, const Palette&, const char*);
        friend void data::deserialize(data::Deserializer&, Palette&);

        std::vector<Material> materials; ///< The materials in the palette.
    };
} // namespace cubos::core::gl

#endif // CUBOS_CORE_GL_PALETTE_HPP<|MERGE_RESOLUTION|>--- conflicted
+++ resolved
@@ -50,22 +50,11 @@
         /// @param material The material to set.
         void set(uint16_t index, const Material& material);
 
-<<<<<<< HEAD
-=======
         /// Searches for the index of the material most similar to the given material.
         /// @param material The material to search for.
         /// @return The index of the material.
         uint16_t find(const Material& material) const;
 
-        /// Serializes the palette.
-        /// @param serializer The serializer to use.
-        void serialize(memory::Serializer& serializer) const;
-
-        /// Deserializes the palette.
-        /// @param deserializer The deserializer to use.
-        void deserialize(memory::Deserializer& deserializer);
-
->>>>>>> 5b5a1ae1
     private:
         friend void data::serialize(data::Serializer&, const Palette&, const char*);
         friend void data::deserialize(data::Deserializer&, Palette&);
