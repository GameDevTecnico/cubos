#ifndef CUBOS_CORE_GL_GRID_HPP
#define CUBOS_CORE_GL_GRID_HPP

#include <cubos/core/data/serializer.hpp>
#include <cubos/core/data/deserializer.hpp>

#include <glm/glm.hpp>
#include <vector>

namespace cubos::core::gl
{
<<<<<<< HEAD
    class Palette;

=======
    class Grid;
}

namespace cubos::core::data
{
    /// Serializes a voxel grid.
    /// @param serializer The serializer to use.
    /// @param grid The voxel grid to serialize.
    /// @param name The name of the voxel grid.
    void serialize(Serializer& serializer, const gl::Grid& grid, const char* name);

    /// Deserializes a voxel grid.
    /// @param deserializer The deserializer to use.
    /// @param grid The voxel grid to deserialize.
    void deserialize(Deserializer& deserializer, gl::Grid& grid);
} // namespace cubos::core::data

namespace cubos::core::gl
{
>>>>>>> 0ab75d3e
    /// Represents a grid of voxels.
    /// Voxel indices are determined by the following formula: x + y * size.x + z * size.x * size.y
    class Grid final
    {
    public:
        // Default constructor.
        Grid();

        /// @param size The size of the grid.
        /// @param width The material index width to use.
        Grid(const glm::uvec3& size);

        /// @param size The size of the grid.
        /// @param indices The material indices of the voxels.
        Grid(const glm::uvec3& size, const std::vector<uint16_t>& indices);

        Grid(Grid&&);
        ~Grid() = default;

        /// Resizes the grid.
        /// @param size The new size of the grid.
        void setSize(const glm::uvec3& size);

        /// @return The size of the grid.
        const glm::uvec3& getSize() const;

        /// Clears the grid.
        void clear();

        /// @param position The position of the voxel.
        /// @param mat The material index to set.
        void set(const glm::ivec3& position, uint16_t mat);

        /// @param position The position of the voxel.
        /// @return The material index at a given position.
        uint16_t get(const glm::ivec3& position) const;

<<<<<<< HEAD
        /// Converts the material indices of this grid from one palette to another.
        /// For each index, it will search for another index in the second palette which matches the first palette.
        /// The conversion fails if no matching index is found.
        /// @param src The original palette.
        /// @param dst The new palette.
        /// @param min_similarity The minimum similarity between two materials to consider them the same.
        /// @return Whether the conversion was successful.
        bool convert(const Palette& src, const Palette& dst, float min_similarity);

        /// Serializes the grid.
        /// @param serializer The serializer to use.
        void serialize(memory::Serializer& serializer) const;

        /// Deserializes the grid.
        /// @param deserializer The deserializer to use.
        void deserialize(memory::Deserializer& deserializer);

=======
>>>>>>> 0ab75d3e
    private:
        friend void data::serialize(data::Serializer&, const Grid&, const char*);
        friend void data::deserialize(data::Deserializer&, Grid&);

        glm::uvec3 size;               ///< The size of the grid.
        std::vector<uint16_t> indices; ///< The indices of the grid.
    };
} // namespace cubos::core::gl

#endif // CUBOS_CORE_GL_GRID_HPP<|MERGE_RESOLUTION|>--- conflicted
+++ resolved
@@ -9,10 +9,7 @@
 
 namespace cubos::core::gl
 {
-<<<<<<< HEAD
     class Palette;
-
-=======
     class Grid;
 }
 
@@ -32,7 +29,6 @@
 
 namespace cubos::core::gl
 {
->>>>>>> 0ab75d3e
     /// Represents a grid of voxels.
     /// Voxel indices are determined by the following formula: x + y * size.x + z * size.x * size.y
     class Grid final
@@ -70,7 +66,6 @@
         /// @return The material index at a given position.
         uint16_t get(const glm::ivec3& position) const;
 
-<<<<<<< HEAD
         /// Converts the material indices of this grid from one palette to another.
         /// For each index, it will search for another index in the second palette which matches the first palette.
         /// The conversion fails if no matching index is found.
@@ -80,16 +75,6 @@
         /// @return Whether the conversion was successful.
         bool convert(const Palette& src, const Palette& dst, float min_similarity);
 
-        /// Serializes the grid.
-        /// @param serializer The serializer to use.
-        void serialize(memory::Serializer& serializer) const;
-
-        /// Deserializes the grid.
-        /// @param deserializer The deserializer to use.
-        void deserialize(memory::Deserializer& deserializer);
-
-=======
->>>>>>> 0ab75d3e
     private:
         friend void data::serialize(data::Serializer&, const Grid&, const char*);
         friend void data::deserialize(data::Deserializer&, Grid&);
