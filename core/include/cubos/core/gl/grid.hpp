--- conflicted
+++ resolved
@@ -9,7 +9,6 @@
 
 namespace cubos::core::gl
 {
-<<<<<<< HEAD
     class Grid;
 }
 
@@ -29,10 +28,8 @@
 
 namespace cubos::core::gl
 {
-=======
     class Palette;
 
->>>>>>> 5b5a1ae1
     /// Represents a grid of voxels.
     /// Voxel indices are determined by the following formula: x + y * size.x + z * size.x * size.y
     class Grid final
@@ -70,8 +67,6 @@
         /// @return The material index at a given position.
         uint16_t get(const glm::ivec3& position) const;
 
-<<<<<<< HEAD
-=======
         /// Converts the material indices of this grid from one palette to another.
         /// For each index, it will search for another index in the second palette which matches the first palette.
         /// The conversion fails if no matching index is found.
@@ -81,15 +76,6 @@
         /// @return Whether the conversion was successful.
         bool convert(const Palette& src, const Palette& dst, float min_similarity);
 
-        /// Serializes the grid.
-        /// @param serializer The serializer to use.
-        void serialize(memory::Serializer& serializer) const;
-
-        /// Deserializes the grid.
-        /// @param deserializer The deserializer to use.
-        void deserialize(memory::Deserializer& deserializer);
-
->>>>>>> 5b5a1ae1
     private:
         friend void data::serialize(data::Serializer&, const Grid&, const char*);
         friend void data::deserialize(data::Deserializer&, Grid&);
