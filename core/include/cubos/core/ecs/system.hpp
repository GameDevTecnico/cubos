--- conflicted
+++ resolved
@@ -143,7 +143,8 @@
             static Commands arg(Type fetched);
         };
 
-        template <typename T, unsigned int M> struct SystemFetcher<EventReader<T, M>>
+        template <typename T, unsigned int M>
+        struct SystemFetcher<EventReader<T, M>>
         {
             using Type = std::tuple<size_t&, ReadResource<EventPipe<T>>>;
             using State = size_t; // Number of events read.
@@ -154,23 +155,20 @@
             static EventReader<T, M> arg(Type&& fetched);
         };
 
-<<<<<<< HEAD
-        template <typename T> struct SystemFetcher<EventWriter<T>>
-=======
+        template <typename T>
+        struct SystemFetcher<EventWriter<T>>
+        {
+            using Type = WriteResource<EventPipe<T>>;
+            using State = std::monostate;
+
+            static void add(SystemInfo& info);
+            static State prepare(World& world);
+            static Type fetch(World& world, CommandBuffer& commands, State& state);
+            static EventWriter<T> arg(Type&& fetched);
+        };
+
         template <typename... Args>
         struct SystemFetcher<std::tuple<Args...>>
->>>>>>> 4d49302f
-        {
-            using Type = WriteResource<EventPipe<T>>;
-            using State = std::monostate;
-
-            static void add(SystemInfo& info);
-            static State prepare(World& world);
-            static Type fetch(World& world, CommandBuffer& commands, State& state);
-            static EventWriter<T> arg(Type&& fetched);
-        };
-
-        template <typename... Args> struct SystemFetcher<std::tuple<Args...>>
         {
             using Type = std::tuple<typename SystemFetcher<Args>::Type...>;
             using State = std::tuple<typename SystemFetcher<Args>::State...>;
@@ -218,14 +216,17 @@
         /// Used to get the index of a type in a tuple.
         /// Had to use this instead of std::apply due to a bug in MSVC :(
         /// Taken from https://stackoverflow.com/questions/18063451.
-        template <class T, class Tuple> struct Index;
-
-        template <class T, class... Types> struct Index<T, std::tuple<T, Types...>>
+        template <class T, class Tuple>
+        struct Index;
+
+        template <class T, class... Types>
+        struct Index<T, std::tuple<T, Types...>>
         {
             static const std::size_t value = 0;
         };
 
-        template <class T, class U, class... Types> struct Index<T, std::tuple<U, Types...>>
+        template <class T, class U, class... Types>
+        struct Index<T, std::tuple<U, Types...>>
         {
             static const std::size_t value = 1 + Index<T, std::tuple<Types...>>::value;
         };
@@ -288,7 +289,8 @@
         // Do nothing.
     }
 
-    template <typename F> void SystemWrapper<F>::prepare(World& world)
+    template <typename F>
+    void SystemWrapper<F>::prepare(World& world)
     {
         using Arguments = typename impl::SystemTraits<F>::Arguments;
         using Fetcher = impl::SystemFetcher<Arguments>;
@@ -328,17 +330,14 @@
         info.resourcesWritten.insert(typeid(R));
     }
 
-<<<<<<< HEAD
-    template <typename R> std::monostate impl::SystemFetcher<R&>::prepare(World&)
+    template <typename R>
+    std::monostate impl::SystemFetcher<R&>::prepare(World&)
     {
         return std::monostate();
     }
 
-    template <typename R> WriteResource<R> impl::SystemFetcher<R&>::fetch(World& world, CommandBuffer&, State&)
-=======
-    template <typename R>
-    WriteResource<R> impl::SystemFetcher<R&>::fetch(World& world, CommandBuffer&)
->>>>>>> 4d49302f
+    template <typename R>
+    WriteResource<R> impl::SystemFetcher<R&>::fetch(World& world, CommandBuffer&, State&)
     {
         return world.write<R>();
     }
@@ -355,17 +354,14 @@
         info.resourcesRead.insert(typeid(R));
     }
 
-<<<<<<< HEAD
-    template <typename R> std::monostate impl::SystemFetcher<const R&>::prepare(World&)
+    template <typename R>
+    std::monostate impl::SystemFetcher<const R&>::prepare(World&)
     {
         return std::monostate();
     }
 
-    template <typename R> ReadResource<R> impl::SystemFetcher<const R&>::fetch(World& world, CommandBuffer&, State&)
-=======
-    template <typename R>
-    ReadResource<R> impl::SystemFetcher<const R&>::fetch(World& world, CommandBuffer&)
->>>>>>> 4d49302f
+    template <typename R>
+    ReadResource<R> impl::SystemFetcher<const R&>::fetch(World& world, CommandBuffer&, State&)
     {
         return world.read<R>();
     }
@@ -392,7 +388,8 @@
         }
     }
 
-    template <typename... ComponentTypes> std::monostate impl::SystemFetcher<Query<ComponentTypes...>>::prepare(World&)
+    template <typename... ComponentTypes>
+    std::monostate impl::SystemFetcher<Query<ComponentTypes...>>::prepare(World&)
     {
         return std::monostate();
     }
@@ -449,13 +446,14 @@
         return Commands(*fetched);
     }
 
-<<<<<<< HEAD
-    template <typename T, unsigned int M> void impl::SystemFetcher<EventReader<T, M>>::add(SystemInfo& info)
+    template <typename T, unsigned int M>
+    void impl::SystemFetcher<EventReader<T, M>>::add(SystemInfo& info)
     {
         info.resourcesRead.insert(typeid(T));
     }
 
-    template <typename T, unsigned int M> size_t impl::SystemFetcher<EventReader<T, M>>::prepare(World& world)
+    template <typename T, unsigned int M>
+    size_t impl::SystemFetcher<EventReader<T, M>>::prepare(World& world)
     {
         world.write<EventPipe<T>>().get().addReader();
         return 0; // Initially we haven't read any events.
@@ -476,12 +474,14 @@
         return EventReader<T>(std::get<1>(fetched).get(), std::get<0>(fetched));
     }
 
-    template <typename T> void impl::SystemFetcher<EventWriter<T>>::add(SystemInfo& info)
+    template <typename T>
+    void impl::SystemFetcher<EventWriter<T>>::add(SystemInfo& info)
     {
         info.resourcesWritten.insert(typeid(T));
     }
 
-    template <typename T> std::monostate impl::SystemFetcher<EventWriter<T>>::prepare(World&)
+    template <typename T>
+    std::monostate impl::SystemFetcher<EventWriter<T>>::prepare(World&)
     {
         return std::monostate();
     }
@@ -492,16 +492,14 @@
         return world.write<EventPipe<T>>();
     }
 
-    template <typename T> EventWriter<T> impl::SystemFetcher<EventWriter<T>>::arg(WriteResource<EventPipe<T>>&& fetched)
+    template <typename T>
+    EventWriter<T> impl::SystemFetcher<EventWriter<T>>::arg(WriteResource<EventPipe<T>>&& fetched)
     {
         return EventWriter<T>(fetched.get());
     }
 
-    template <typename... Args> void impl::SystemFetcher<std::tuple<Args...>>::add(SystemInfo& info)
-=======
     template <typename... Args>
     void impl::SystemFetcher<std::tuple<Args...>>::add(SystemInfo& info)
->>>>>>> 4d49302f
     {
         ([&]() { impl::SystemFetcher<Args>::add(info); }(), ...);
     }
