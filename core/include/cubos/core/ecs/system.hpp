--- conflicted
+++ resolved
@@ -63,26 +63,6 @@
         SystemInfo m_info; ///< Information about the wrapped system.
     };
 
-<<<<<<< HEAD
-    /// A system wrapper for a system which takes some arguments.
-    template <typename F> class SystemWrapper final : public AnySystemWrapper
-    {
-    public:
-        friend class Dispatcher;
-
-        /// @param system The system to wrap.
-        SystemWrapper(F system);
-        virtual ~SystemWrapper() override = default;
-
-        /// @see AnySystemWrapper::call
-        virtual void call(const World& world, Commands& commands) const override;
-
-    private:
-        F system; ///< The wrapped system.
-    };
-
-=======
->>>>>>> 1bd0a6fe
     /// This namespace contains functions used internally by the implementation
     /// of the ECS.
     namespace impl
