#ifndef CUBOS_CORE_ECS_SYSTEM_HPP
#define CUBOS_CORE_ECS_SYSTEM_HPP

#include <cubos/core/ecs/world.hpp>
#include <cubos/core/ecs/query.hpp>
#include <cubos/core/ecs/commands.hpp>

#include <functional>
#include <unordered_set>
#include <typeindex>

namespace cubos::core::ecs
{
    /// Contains information about a system.
    struct SystemInfo
    {
        /// Whether the system uses commands or not.
        bool usesCommands;

        /// Whether the system uses the world directly.
        bool usesWorld;

        /// The type set of resources the system reads.
        std::unordered_set<std::type_index> resourcesRead;

        /// The type set of resources the system writes.
        std::unordered_set<std::type_index> resourcesWritten;

        /// The type set of components the system reads.
        std::unordered_set<std::type_index> componentsRead;

        /// The type set of components the system writes.
        std::unordered_set<std::type_index> componentsWritten;

        /// Checks if this system is valid.
        /// A system may be invalid, if, for example, it both reads and writes the same resource.
        /// @returns True if the system is valid, false otherwise.
        bool valid() const;

        /// Checks if this system is compatible with another system.
        /// @param other The other system info to check compatibility with.
        /// @returns True if the systems are compatible, false otherwise.
        bool compatible(const SystemInfo& other) const;
    };

    /// Base class for system wrappers.
    template <typename R> class AnySystemWrapper
    {
    public:
        AnySystemWrapper(SystemInfo&& info);
        virtual ~AnySystemWrapper() = default;

        /// Calls the wrapped system with parameters taken from the given world.
        /// @param world The world used by the system.
        /// @param commands The commands object used by the system.
<<<<<<< HEAD
        virtual void call(const World& world, CommandBuffer& commands) const = 0;
=======
        /// @returns The return value of the system.
        virtual R call(World& world, Commands& commands) const = 0;
>>>>>>> 4b2b197f

        /// Gets information about the requirements of the system.
        const SystemInfo& info() const;

    private:
        SystemInfo m_info; ///< Information about the wrapped system.
    };

<<<<<<< HEAD
    /// A system wrapper for a system which takes some arguments.
    template <typename F> class SystemWrapper final : public AnySystemWrapper
    {
    public:
        /// @param system The system to wrap.
        SystemWrapper(F system);
        virtual ~SystemWrapper() override = default;

        /// @see AnySystemWrapper::call
        virtual void call(const World& world, CommandBuffer& commands) const override;

    private:
        F system; ///< The wrapped system.
    };

=======
>>>>>>> 4b2b197f
    /// This namespace contains functions used internally by the implementation
    /// of the ECS.
    namespace impl
    {
        /// Fetches the requested type from a world.
        template <typename T> struct SystemFetcher
        {
            // This should never be instantiated.
            static_assert(!std::is_same_v<T, T>, "Unknown system argument type.");
        };

        template <typename R> struct SystemFetcher<R&>
        {
            using Type = WriteResource<R>;

            /// Adds the resource to the system info structure.
            /// @param info The system info structure to add to.
            static void add(SystemInfo& info);

            /// @param world The world to fetch from.
            /// @param commands The commands object.
            /// @returns The requested resource write lock.
<<<<<<< HEAD
            static WriteResource<R> fetch(const World& world, CommandBuffer& commands);
=======
            static WriteResource<R> fetch(World& world, Commands& commands);
>>>>>>> 4b2b197f

            /// @param lock The resource lock to get the reference from.
            /// @returns The requested resource reference.
            static R& arg(WriteResource<R>&& lock);
        };

        template <typename R> struct SystemFetcher<const R&>
        {
            using Type = ReadResource<R>;

            /// Adds the resource to the system info structure.
            /// @param info The system info structure to add to.
            static void add(SystemInfo& info);

            /// @param world The world to fetch from.
            /// @param commands The commands object.
            /// @returns The requested resource read lock.
<<<<<<< HEAD
            static ReadResource<R> fetch(const World& world, CommandBuffer& commands);
=======
            static ReadResource<R> fetch(World& world, Commands& commands);
>>>>>>> 4b2b197f

            /// @param lock The resource lock to get the reference from.
            /// @returns The requested resource reference.
            static const R& arg(ReadResource<R>&& lock);
        };

        template <typename... ComponentTypes> struct SystemFetcher<Query<ComponentTypes...>>
        {
            using Type = Query<ComponentTypes...>;

            /// Adds the query to the system info structure.
            /// @param info The system info structure to add to.
            static void add(SystemInfo& info);

            /// @param world The world to query from.
            /// @param commands The commands object.
            /// @returns The requested query data.
<<<<<<< HEAD
            static Type fetch(const World& world, CommandBuffer& commands);
=======
            static Type fetch(World& world, Commands& commands);
>>>>>>> 4b2b197f

            /// @param fetched The fetched query.
            /// @returns The query.
            static Type arg(Type&& fetched);
        };

        template <> struct SystemFetcher<World&>
        {
            using Type = World*;

            /// Adds the debug query to the system info structure.
            /// @param info The system info structure to add to.
            static void add(SystemInfo& info);

            /// @param world The world to query from.
            /// @param commands The commands object.
            /// @returns The requested query data.
<<<<<<< HEAD
            static Type fetch(const World& world, CommandBuffer& commands);
=======
            static World* fetch(World& world, Commands& commands);
>>>>>>> 4b2b197f

            /// @param fetched The fetched query.
            /// @returns The query.
            static World& arg(World* fetched);
        };

        template <> struct SystemFetcher<Commands>
        {
            using Type = CommandBuffer*;

            /// Adds the commands to the system info structure.
            /// @param info The system info structure to add to.
            static void add(SystemInfo& info);

            /// @param world The world to query from.
            /// @param commands The commands object.
            /// @returns The requested query data.
<<<<<<< HEAD
            static CommandBuffer* fetch(const World& world, CommandBuffer& commands);

            /// @param fetched The fetched query.
            /// @returns The query.
            static Commands arg(const World& world, CommandBuffer* fetched);
=======
            static Commands* fetch(World& world, Commands& commands);

            /// @param fetched The fetched query.
            /// @returns The query.
            static Commands& arg(Commands* fetched);
>>>>>>> 4b2b197f
        };

        template <typename... Args> struct SystemFetcher<std::tuple<Args...>>
        {
            using Type = std::tuple<typename SystemFetcher<Args>::Type...>;

            /// Adds the arguments to the system info structure.
            /// @param info The system info structure to add to.
            static void add(SystemInfo& info);

            /// @param world The world to fetch from.
            /// @param commands The commands object.
            /// @returns The requested arguments fetch result.
<<<<<<< HEAD
            static Type fetch(const World& world, CommandBuffer& commands);
=======
            static Type fetch(World& world, Commands& commands);
>>>>>>> 4b2b197f

            /// @param fetched The requested arguments fetch result.
            /// @returns The requested arguments.
            static std::tuple<Args...> arg(Type&& fetched);
        };

        /// Template magic used to inspect the arguments of a system.
        template <typename F> struct SystemTraits;

        /// Specialization for function pointers.
        template <typename R, typename... Args> struct SystemTraits<R (*)(Args...)>
        {
            using Return = R;
            using Arguments = std::tuple<Args...>;

            /// Gets information about the system.
            static SystemInfo info();
        };

        /// Specialization for member functions.
        template <typename R, typename T, typename... Args>
        struct SystemTraits<R (T::*)(Args...)> : SystemTraits<R (*)(Args...)>
        {
        };

        /// Specialization for const member functions.
        template <typename R, typename T, typename... Args>
        struct SystemTraits<R (T::*)(Args...) const> : SystemTraits<R (*)(Args...)>
        {
        };

        /// Specialization for lambdas and functors, like std::function.
        template <typename F> struct SystemTraits : SystemTraits<decltype(&std::remove_reference<F>::type::operator())>
        {
        };
    } // namespace impl

    /// A system wrapper for a system which takes some arguments.
    /// @tparam F The type of the system function/method/lambda.
    template <typename F> class SystemWrapper final : public AnySystemWrapper<typename impl::SystemTraits<F>::Return>
    {
    public:
        /// @param system The system to wrap.
        SystemWrapper(F system);
        virtual ~SystemWrapper() override = default;

        /// @see AnySystemWrapper::call
        virtual typename impl::SystemTraits<F>::Return call(World& world, Commands& commands) const override;

    private:
        F system; ///< The wrapped system.
    };

    // Implementation.

    template <typename R> AnySystemWrapper<R>::AnySystemWrapper(SystemInfo&& info) : m_info(std::move(info))
    {
        if (!this->m_info.valid())
        {
            CUBOS_CRITICAL("System is invalid - this may happen, if, for example, "
                           "it both reads and writes the same resource");
            abort();
        }
    }

    template <typename R> const SystemInfo& AnySystemWrapper<R>::info() const
    {
        return this->m_info;
    }

    template <typename R, typename... Args> SystemInfo impl::SystemTraits<R (*)(Args...)>::info()
    {
        auto info = SystemInfo();
        info.usesCommands = false;
        info.usesWorld = false;
        impl::SystemFetcher<std::tuple<Args...>>::add(info);
        return info;
    }

    template <typename F>
    SystemWrapper<F>::SystemWrapper(F system)
        : AnySystemWrapper<typename impl::SystemTraits<F>::Return>(impl::SystemTraits<F>::info()), system(system)
    {
        // Do nothing.
    }

<<<<<<< HEAD
    template <typename F> void SystemWrapper<F>::call(const World& world, CommandBuffer& commands) const
=======
    template <typename F>
    typename impl::SystemTraits<F>::Return SystemWrapper<F>::call(World& world, Commands& commands) const
>>>>>>> 4b2b197f
    {
        using Arguments = typename impl::SystemTraits<F>::Arguments;
        using Fetcher = impl::SystemFetcher<Arguments>;

        // 1. Fetch the arguments from the world (ReadResource, etc).
        // 2. Convert the fetched data into the actual arguments (e.g: ReadResource<R> to const R&)
        // 3. Pass it into the system.
        auto fetched = Fetcher::fetch(world, commands);
        auto args = Fetcher::arg(std::move(fetched));
        return std::apply(this->system, std::forward<Arguments>(args));
    }

    template <typename R> void impl::SystemFetcher<R&>::add(SystemInfo& info)
    {
        info.resourcesWritten.insert(typeid(R));
    }

<<<<<<< HEAD
    template <typename R> WriteResource<R> impl::SystemFetcher<R&>::fetch(const World& world, CommandBuffer&)
=======
    template <typename R> WriteResource<R> impl::SystemFetcher<R&>::fetch(World& world, Commands&)
>>>>>>> 4b2b197f
    {
        return world.write<R>();
    }

    template <typename R> R& impl::SystemFetcher<R&>::arg(WriteResource<R>&& lock)
    {
        return lock.get();
    }

    template <typename R> void impl::SystemFetcher<const R&>::add(SystemInfo& info)
    {
        info.resourcesRead.insert(typeid(R));
    }

<<<<<<< HEAD
    template <typename R> ReadResource<R> impl::SystemFetcher<const R&>::fetch(const World& world, CommandBuffer&)
=======
    template <typename R> ReadResource<R> impl::SystemFetcher<const R&>::fetch(World& world, Commands&)
>>>>>>> 4b2b197f
    {
        return world.read<R>();
    }

    template <typename R> const R& impl::SystemFetcher<const R&>::arg(ReadResource<R>&& lock)
    {
        return lock.get();
    }

    template <typename... ComponentTypes> void impl::SystemFetcher<Query<ComponentTypes...>>::add(SystemInfo& info)
    {
        auto queryInfo = Query<ComponentTypes...>::info();

        for (auto& comp : queryInfo.read)
        {
            info.componentsRead.insert(comp);
        }

        for (auto& comp : queryInfo.written)
        {
            info.componentsWritten.insert(comp);
        }
    }

    template <typename... ComponentTypes>
<<<<<<< HEAD
    Query<ComponentTypes...> impl::SystemFetcher<Query<ComponentTypes...>>::fetch(const World& world, CommandBuffer&)
=======
    Query<ComponentTypes...> impl::SystemFetcher<Query<ComponentTypes...>>::fetch(World& world, Commands&)
>>>>>>> 4b2b197f
    {
        return Query<ComponentTypes...>(world);
    }

    template <typename... ComponentTypes>
    Query<ComponentTypes...> impl::SystemFetcher<Query<ComponentTypes...>>::arg(Query<ComponentTypes...>&& fetched)
    {
        return std::move(fetched);
    }

    inline void impl::SystemFetcher<World&>::add(SystemInfo& info)
    {
        info.usesWorld = true;
    }

<<<<<<< HEAD
    inline Debug impl::SystemFetcher<Debug>::fetch(const World& world, CommandBuffer&)
=======
    inline World* impl::SystemFetcher<World&>::fetch(World& world, Commands&)
>>>>>>> 4b2b197f
    {
        return &world;
    }

    inline World& impl::SystemFetcher<World&>::arg(World* fetched)
    {
        return *fetched;
    }

    inline void impl::SystemFetcher<Commands>::add(SystemInfo& info)
    {
        info.usesCommands = true;
    }

<<<<<<< HEAD
    inline CommandBuffer* impl::SystemFetcher<Commands>::fetch(const World&, CommandBuffer& commands)
=======
    inline Commands* impl::SystemFetcher<Commands&>::fetch(World&, Commands& commands)
>>>>>>> 4b2b197f
    {
        return &commands;
    }

<<<<<<< HEAD
    inline Commands impl::SystemFetcher<Commands>::arg(const World&, CommandBuffer* fetched)
=======
    inline Commands& impl::SystemFetcher<Commands&>::arg(Commands* fetched)
>>>>>>> 4b2b197f
    {
        return Commands(*fetched);
    }

    template <typename... Args> void impl::SystemFetcher<std::tuple<Args...>>::add(SystemInfo& info)
    {
        ([&]() { impl::SystemFetcher<Args>::add(info); }(), ...);
    }

    template <typename... Args>
    std::tuple<typename impl::SystemFetcher<Args>::Type...> impl::SystemFetcher<std::tuple<Args...>>::fetch(
<<<<<<< HEAD
        const World& world, CommandBuffer& commands)
=======
        World& world, Commands& commands)
>>>>>>> 4b2b197f
    {
        return std::make_tuple(impl::SystemFetcher<Args>::fetch(world, commands)...);
    }

    template <typename... Args>
    std::tuple<Args...> impl::SystemFetcher<std::tuple<Args...>>::arg(
        std::tuple<typename impl::SystemFetcher<Args>::Type...>&& fetched)
    {
        return std::forward_as_tuple(
            impl::SystemFetcher<Args>::arg(std::move(std::get<typename impl::SystemFetcher<Args>::Type>(fetched)))...);
    }
} // namespace cubos::core::ecs
#endif // CUBOS_CORE_ECS_SYSTEM_HPP<|MERGE_RESOLUTION|>--- conflicted
+++ resolved
@@ -53,12 +53,8 @@
         /// Calls the wrapped system with parameters taken from the given world.
         /// @param world The world used by the system.
         /// @param commands The commands object used by the system.
-<<<<<<< HEAD
-        virtual void call(const World& world, CommandBuffer& commands) const = 0;
-=======
         /// @returns The return value of the system.
-        virtual R call(World& world, Commands& commands) const = 0;
->>>>>>> 4b2b197f
+        virtual R call(World& world, CommandBuffer& commands) const = 0;
 
         /// Gets information about the requirements of the system.
         const SystemInfo& info() const;
@@ -67,9 +63,159 @@
         SystemInfo m_info; ///< Information about the wrapped system.
     };
 
-<<<<<<< HEAD
+    /// This namespace contains functions used internally by the implementation
+    /// of the ECS.
+    namespace impl
+    {
+        /// Fetches the requested type from a world.
+        template <typename T> struct SystemFetcher
+        {
+            // This should never be instantiated.
+            static_assert(!std::is_same_v<T, T>, "Unknown system argument type.");
+        };
+
+        template <typename R> struct SystemFetcher<R&>
+        {
+            using Type = WriteResource<R>;
+
+            /// Adds the resource to the system info structure.
+            /// @param info The system info structure to add to.
+            static void add(SystemInfo& info);
+
+            /// @param world The world to fetch from.
+            /// @param commands The commands object.
+            /// @returns The requested resource write lock.
+            static WriteResource<R> fetch(World& world, CommandBuffer& commands);
+
+            /// @param lock The resource lock to get the reference from.
+            /// @returns The requested resource reference.
+            static R& arg(WriteResource<R>&& lock);
+        };
+
+        template <typename R> struct SystemFetcher<const R&>
+        {
+            using Type = ReadResource<R>;
+
+            /// Adds the resource to the system info structure.
+            /// @param info The system info structure to add to.
+            static void add(SystemInfo& info);
+
+            /// @param world The world to fetch from.
+            /// @param commands The commands object.
+            /// @returns The requested resource read lock.
+            static ReadResource<R> fetch(World& world, CommandBuffer& commands);
+
+            /// @param lock The resource lock to get the reference from.
+            /// @returns The requested resource reference.
+            static const R& arg(ReadResource<R>&& lock);
+        };
+
+        template <typename... ComponentTypes> struct SystemFetcher<Query<ComponentTypes...>>
+        {
+            using Type = Query<ComponentTypes...>;
+
+            /// Adds the query to the system info structure.
+            /// @param info The system info structure to add to.
+            static void add(SystemInfo& info);
+
+            /// @param world The world to query from.
+            /// @param commands The commands object.
+            /// @returns The requested query data.
+            static Type fetch(World& world, CommandBuffer& commands);
+
+            /// @param fetched The fetched query.
+            /// @returns The query.
+            static Type arg(Type&& fetched);
+        };
+
+        template <> struct SystemFetcher<World&>
+        {
+            using Type = World*;
+
+            /// Adds the debug query to the system info structure.
+            /// @param info The system info structure to add to.
+            static void add(SystemInfo& info);
+
+            /// @param world The world to query from.
+            /// @param commands The commands object.
+            /// @returns The requested query data.
+            static World* fetch(World& world, CommandBuffer& commands);
+
+            /// @param fetched The fetched query.
+            /// @returns The query.
+            static World& arg(World* fetched);
+        };
+
+        template <> struct SystemFetcher<Commands>
+        {
+            using Type = CommandBuffer*;
+
+            /// Adds the commands to the system info structure.
+            /// @param info The system info structure to add to.
+            static void add(SystemInfo& info);
+
+            /// @param world The world to query from.
+            /// @param commands The commands object.
+            /// @returns The requested query data.
+            static CommandBuffer* fetch(World& world, CommandBuffer& commands);
+
+            /// @param fetched The fetched query.
+            /// @returns The query.
+            static Commands arg(CommandBuffer* fetched);
+        };
+
+        template <typename... Args> struct SystemFetcher<std::tuple<Args...>>
+        {
+            using Type = std::tuple<typename SystemFetcher<Args>::Type...>;
+
+            /// Adds the arguments to the system info structure.
+            /// @param info The system info structure to add to.
+            static void add(SystemInfo& info);
+
+            /// @param world The world to fetch from.
+            /// @param commands The commands object.
+            /// @returns The requested arguments fetch result.
+            static Type fetch(World& world, CommandBuffer& commands);
+
+            /// @param fetched The requested arguments fetch result.
+            /// @returns The requested arguments.
+            static std::tuple<Args...> arg(Type&& fetched);
+        };
+
+        /// Template magic used to inspect the arguments of a system.
+        template <typename F> struct SystemTraits;
+
+        /// Specialization for function pointers.
+        template <typename R, typename... Args> struct SystemTraits<R (*)(Args...)>
+        {
+            using Return = R;
+            using Arguments = std::tuple<Args...>;
+
+            /// Gets information about the system.
+            static SystemInfo info();
+        };
+
+        /// Specialization for member functions.
+        template <typename R, typename T, typename... Args>
+        struct SystemTraits<R (T::*)(Args...)> : SystemTraits<R (*)(Args...)>
+        {
+        };
+
+        /// Specialization for const member functions.
+        template <typename R, typename T, typename... Args>
+        struct SystemTraits<R (T::*)(Args...) const> : SystemTraits<R (*)(Args...)>
+        {
+        };
+
+        /// Specialization for lambdas and functors, like std::function.
+        template <typename F> struct SystemTraits : SystemTraits<decltype(&std::remove_reference<F>::type::operator())>
+        {
+        };
+    } // namespace impl
+
     /// A system wrapper for a system which takes some arguments.
-    template <typename F> class SystemWrapper final : public AnySystemWrapper
+    /// @tparam F The type of the system function/method/lambda.
+    template <typename F> class SystemWrapper final : public AnySystemWrapper<typename impl::SystemTraits<F>::Return>
     {
     public:
         /// @param system The system to wrap.
@@ -77,203 +223,7 @@
         virtual ~SystemWrapper() override = default;
 
         /// @see AnySystemWrapper::call
-        virtual void call(const World& world, CommandBuffer& commands) const override;
-
-    private:
-        F system; ///< The wrapped system.
-    };
-
-=======
->>>>>>> 4b2b197f
-    /// This namespace contains functions used internally by the implementation
-    /// of the ECS.
-    namespace impl
-    {
-        /// Fetches the requested type from a world.
-        template <typename T> struct SystemFetcher
-        {
-            // This should never be instantiated.
-            static_assert(!std::is_same_v<T, T>, "Unknown system argument type.");
-        };
-
-        template <typename R> struct SystemFetcher<R&>
-        {
-            using Type = WriteResource<R>;
-
-            /// Adds the resource to the system info structure.
-            /// @param info The system info structure to add to.
-            static void add(SystemInfo& info);
-
-            /// @param world The world to fetch from.
-            /// @param commands The commands object.
-            /// @returns The requested resource write lock.
-<<<<<<< HEAD
-            static WriteResource<R> fetch(const World& world, CommandBuffer& commands);
-=======
-            static WriteResource<R> fetch(World& world, Commands& commands);
->>>>>>> 4b2b197f
-
-            /// @param lock The resource lock to get the reference from.
-            /// @returns The requested resource reference.
-            static R& arg(WriteResource<R>&& lock);
-        };
-
-        template <typename R> struct SystemFetcher<const R&>
-        {
-            using Type = ReadResource<R>;
-
-            /// Adds the resource to the system info structure.
-            /// @param info The system info structure to add to.
-            static void add(SystemInfo& info);
-
-            /// @param world The world to fetch from.
-            /// @param commands The commands object.
-            /// @returns The requested resource read lock.
-<<<<<<< HEAD
-            static ReadResource<R> fetch(const World& world, CommandBuffer& commands);
-=======
-            static ReadResource<R> fetch(World& world, Commands& commands);
->>>>>>> 4b2b197f
-
-            /// @param lock The resource lock to get the reference from.
-            /// @returns The requested resource reference.
-            static const R& arg(ReadResource<R>&& lock);
-        };
-
-        template <typename... ComponentTypes> struct SystemFetcher<Query<ComponentTypes...>>
-        {
-            using Type = Query<ComponentTypes...>;
-
-            /// Adds the query to the system info structure.
-            /// @param info The system info structure to add to.
-            static void add(SystemInfo& info);
-
-            /// @param world The world to query from.
-            /// @param commands The commands object.
-            /// @returns The requested query data.
-<<<<<<< HEAD
-            static Type fetch(const World& world, CommandBuffer& commands);
-=======
-            static Type fetch(World& world, Commands& commands);
->>>>>>> 4b2b197f
-
-            /// @param fetched The fetched query.
-            /// @returns The query.
-            static Type arg(Type&& fetched);
-        };
-
-        template <> struct SystemFetcher<World&>
-        {
-            using Type = World*;
-
-            /// Adds the debug query to the system info structure.
-            /// @param info The system info structure to add to.
-            static void add(SystemInfo& info);
-
-            /// @param world The world to query from.
-            /// @param commands The commands object.
-            /// @returns The requested query data.
-<<<<<<< HEAD
-            static Type fetch(const World& world, CommandBuffer& commands);
-=======
-            static World* fetch(World& world, Commands& commands);
->>>>>>> 4b2b197f
-
-            /// @param fetched The fetched query.
-            /// @returns The query.
-            static World& arg(World* fetched);
-        };
-
-        template <> struct SystemFetcher<Commands>
-        {
-            using Type = CommandBuffer*;
-
-            /// Adds the commands to the system info structure.
-            /// @param info The system info structure to add to.
-            static void add(SystemInfo& info);
-
-            /// @param world The world to query from.
-            /// @param commands The commands object.
-            /// @returns The requested query data.
-<<<<<<< HEAD
-            static CommandBuffer* fetch(const World& world, CommandBuffer& commands);
-
-            /// @param fetched The fetched query.
-            /// @returns The query.
-            static Commands arg(const World& world, CommandBuffer* fetched);
-=======
-            static Commands* fetch(World& world, Commands& commands);
-
-            /// @param fetched The fetched query.
-            /// @returns The query.
-            static Commands& arg(Commands* fetched);
->>>>>>> 4b2b197f
-        };
-
-        template <typename... Args> struct SystemFetcher<std::tuple<Args...>>
-        {
-            using Type = std::tuple<typename SystemFetcher<Args>::Type...>;
-
-            /// Adds the arguments to the system info structure.
-            /// @param info The system info structure to add to.
-            static void add(SystemInfo& info);
-
-            /// @param world The world to fetch from.
-            /// @param commands The commands object.
-            /// @returns The requested arguments fetch result.
-<<<<<<< HEAD
-            static Type fetch(const World& world, CommandBuffer& commands);
-=======
-            static Type fetch(World& world, Commands& commands);
->>>>>>> 4b2b197f
-
-            /// @param fetched The requested arguments fetch result.
-            /// @returns The requested arguments.
-            static std::tuple<Args...> arg(Type&& fetched);
-        };
-
-        /// Template magic used to inspect the arguments of a system.
-        template <typename F> struct SystemTraits;
-
-        /// Specialization for function pointers.
-        template <typename R, typename... Args> struct SystemTraits<R (*)(Args...)>
-        {
-            using Return = R;
-            using Arguments = std::tuple<Args...>;
-
-            /// Gets information about the system.
-            static SystemInfo info();
-        };
-
-        /// Specialization for member functions.
-        template <typename R, typename T, typename... Args>
-        struct SystemTraits<R (T::*)(Args...)> : SystemTraits<R (*)(Args...)>
-        {
-        };
-
-        /// Specialization for const member functions.
-        template <typename R, typename T, typename... Args>
-        struct SystemTraits<R (T::*)(Args...) const> : SystemTraits<R (*)(Args...)>
-        {
-        };
-
-        /// Specialization for lambdas and functors, like std::function.
-        template <typename F> struct SystemTraits : SystemTraits<decltype(&std::remove_reference<F>::type::operator())>
-        {
-        };
-    } // namespace impl
-
-    /// A system wrapper for a system which takes some arguments.
-    /// @tparam F The type of the system function/method/lambda.
-    template <typename F> class SystemWrapper final : public AnySystemWrapper<typename impl::SystemTraits<F>::Return>
-    {
-    public:
-        /// @param system The system to wrap.
-        SystemWrapper(F system);
-        virtual ~SystemWrapper() override = default;
-
-        /// @see AnySystemWrapper::call
-        virtual typename impl::SystemTraits<F>::Return call(World& world, Commands& commands) const override;
+        virtual typename impl::SystemTraits<F>::Return call(World& world, CommandBuffer& commands) const override;
 
     private:
         F system; ///< The wrapped system.
@@ -312,12 +262,8 @@
         // Do nothing.
     }
 
-<<<<<<< HEAD
-    template <typename F> void SystemWrapper<F>::call(const World& world, CommandBuffer& commands) const
-=======
     template <typename F>
-    typename impl::SystemTraits<F>::Return SystemWrapper<F>::call(World& world, Commands& commands) const
->>>>>>> 4b2b197f
+    typename impl::SystemTraits<F>::Return SystemWrapper<F>::call(World& world, CommandBuffer& commands) const
     {
         using Arguments = typename impl::SystemTraits<F>::Arguments;
         using Fetcher = impl::SystemFetcher<Arguments>;
@@ -335,11 +281,7 @@
         info.resourcesWritten.insert(typeid(R));
     }
 
-<<<<<<< HEAD
-    template <typename R> WriteResource<R> impl::SystemFetcher<R&>::fetch(const World& world, CommandBuffer&)
-=======
-    template <typename R> WriteResource<R> impl::SystemFetcher<R&>::fetch(World& world, Commands&)
->>>>>>> 4b2b197f
+    template <typename R> WriteResource<R> impl::SystemFetcher<R&>::fetch(World& world, CommandBuffer&)
     {
         return world.write<R>();
     }
@@ -354,11 +296,7 @@
         info.resourcesRead.insert(typeid(R));
     }
 
-<<<<<<< HEAD
-    template <typename R> ReadResource<R> impl::SystemFetcher<const R&>::fetch(const World& world, CommandBuffer&)
-=======
-    template <typename R> ReadResource<R> impl::SystemFetcher<const R&>::fetch(World& world, Commands&)
->>>>>>> 4b2b197f
+    template <typename R> ReadResource<R> impl::SystemFetcher<const R&>::fetch(World& world, CommandBuffer&)
     {
         return world.read<R>();
     }
@@ -384,11 +322,7 @@
     }
 
     template <typename... ComponentTypes>
-<<<<<<< HEAD
-    Query<ComponentTypes...> impl::SystemFetcher<Query<ComponentTypes...>>::fetch(const World& world, CommandBuffer&)
-=======
-    Query<ComponentTypes...> impl::SystemFetcher<Query<ComponentTypes...>>::fetch(World& world, Commands&)
->>>>>>> 4b2b197f
+    Query<ComponentTypes...> impl::SystemFetcher<Query<ComponentTypes...>>::fetch(World& world, CommandBuffer&)
     {
         return Query<ComponentTypes...>(world);
     }
@@ -404,11 +338,7 @@
         info.usesWorld = true;
     }
 
-<<<<<<< HEAD
-    inline Debug impl::SystemFetcher<Debug>::fetch(const World& world, CommandBuffer&)
-=======
-    inline World* impl::SystemFetcher<World&>::fetch(World& world, Commands&)
->>>>>>> 4b2b197f
+    inline World* impl::SystemFetcher<World&>::fetch(World& world, CommandBuffer&)
     {
         return &world;
     }
@@ -423,20 +353,12 @@
         info.usesCommands = true;
     }
 
-<<<<<<< HEAD
-    inline CommandBuffer* impl::SystemFetcher<Commands>::fetch(const World&, CommandBuffer& commands)
-=======
-    inline Commands* impl::SystemFetcher<Commands&>::fetch(World&, Commands& commands)
->>>>>>> 4b2b197f
+    inline CommandBuffer* impl::SystemFetcher<Commands>::fetch(World&, CommandBuffer& commands)
     {
         return &commands;
     }
 
-<<<<<<< HEAD
-    inline Commands impl::SystemFetcher<Commands>::arg(const World&, CommandBuffer* fetched)
-=======
-    inline Commands& impl::SystemFetcher<Commands&>::arg(Commands* fetched)
->>>>>>> 4b2b197f
+    inline Commands impl::SystemFetcher<Commands>::arg(CommandBuffer* fetched)
     {
         return Commands(*fetched);
     }
@@ -448,11 +370,7 @@
 
     template <typename... Args>
     std::tuple<typename impl::SystemFetcher<Args>::Type...> impl::SystemFetcher<std::tuple<Args...>>::fetch(
-<<<<<<< HEAD
-        const World& world, CommandBuffer& commands)
-=======
-        World& world, Commands& commands)
->>>>>>> 4b2b197f
+        World& world, CommandBuffer& commands)
     {
         return std::make_tuple(impl::SystemFetcher<Args>::fetch(world, commands)...);
     }
