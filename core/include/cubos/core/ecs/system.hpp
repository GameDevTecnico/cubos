--- conflicted
+++ resolved
@@ -63,39 +63,18 @@
         SystemInfo m_info; ///< Information about the wrapped system.
     };
 
-<<<<<<< HEAD
-    /// A system wrapper for a system which takes some arguments.
-    template <typename F>
-    class SystemWrapper final : public AnySystemWrapper
-    {
-    public:
-        /// @param system The system to wrap.
-        SystemWrapper(F system);
-        virtual ~SystemWrapper() override = default;
-
-        /// @see AnySystemWrapper::call
-        virtual void call(const World& world, Commands& commands) const override;
-
-    private:
-        F system; ///< The wrapped system.
-    };
-
-=======
->>>>>>> 53b76903
     /// This namespace contains functions used internally by the implementation
     /// of the ECS.
     namespace impl
     {
         /// Fetches the requested type from a world.
-        template <typename T>
-        struct SystemFetcher
+        template <typename T> struct SystemFetcher
         {
             // This should never be instantiated.
             static_assert(!std::is_same_v<T, T>, "Unknown system argument type.");
         };
 
-        template <typename R>
-        struct SystemFetcher<R&>
+        template <typename R> struct SystemFetcher<R&>
         {
             using Type = WriteResource<R>;
 
@@ -113,8 +92,7 @@
             static R& arg(WriteResource<R>&& lock);
         };
 
-        template <typename R>
-        struct SystemFetcher<const R&>
+        template <typename R> struct SystemFetcher<const R&>
         {
             using Type = ReadResource<R>;
 
@@ -132,8 +110,7 @@
             static const R& arg(ReadResource<R>&& lock);
         };
 
-        template <typename... ComponentTypes>
-        struct SystemFetcher<Query<ComponentTypes...>>
+        template <typename... ComponentTypes> struct SystemFetcher<Query<ComponentTypes...>>
         {
             using Type = Query<ComponentTypes...>;
 
@@ -151,12 +128,7 @@
             static Type arg(Type&& fetched);
         };
 
-<<<<<<< HEAD
-        template <>
-        struct SystemFetcher<Debug>
-=======
         template <> struct SystemFetcher<World&>
->>>>>>> 53b76903
         {
             using Type = World*;
 
@@ -174,12 +146,7 @@
             static World& arg(World* fetched);
         };
 
-<<<<<<< HEAD
-        template <>
-        struct SystemFetcher<Commands&>
-=======
         template <> struct SystemFetcher<Commands>
->>>>>>> 53b76903
         {
             using Type = CommandBuffer*;
 
@@ -197,8 +164,7 @@
             static Commands arg(CommandBuffer* fetched);
         };
 
-        template <typename... Args>
-        struct SystemFetcher<std::tuple<Args...>>
+        template <typename... Args> struct SystemFetcher<std::tuple<Args...>>
         {
             using Type = std::tuple<typename SystemFetcher<Args>::Type...>;
 
@@ -217,16 +183,10 @@
         };
 
         /// Template magic used to inspect the arguments of a system.
-        template <typename F>
-        struct SystemTraits;
+        template <typename F> struct SystemTraits;
 
         /// Specialization for function pointers.
-<<<<<<< HEAD
-        template <typename... Args>
-        struct SystemTraits<void (*)(Args...)>
-=======
         template <typename R, typename... Args> struct SystemTraits<R (*)(Args...)>
->>>>>>> 53b76903
         {
             using Return = R;
             using Arguments = std::tuple<Args...>;
@@ -248,8 +208,7 @@
         };
 
         /// Specialization for lambdas and functors, like std::function.
-        template <typename F>
-        struct SystemTraits : SystemTraits<decltype(&std::remove_reference<F>::type::operator())>
+        template <typename F> struct SystemTraits : SystemTraits<decltype(&std::remove_reference<F>::type::operator())>
         {
         };
     } // namespace impl
@@ -273,10 +232,6 @@
 
     // Implementation.
 
-<<<<<<< HEAD
-    template <typename... Args>
-    SystemInfo impl::SystemTraits<void (*)(Args...)>::info()
-=======
     template <typename R> AnySystemWrapper<R>::AnySystemWrapper(SystemInfo&& info) : m_info(std::move(info))
     {
         if (!this->m_info.valid())
@@ -293,7 +248,6 @@
     }
 
     template <typename R, typename... Args> SystemInfo impl::SystemTraits<R (*)(Args...)>::info()
->>>>>>> 53b76903
     {
         auto info = SystemInfo();
         info.usesCommands = false;
@@ -310,11 +264,7 @@
     }
 
     template <typename F>
-<<<<<<< HEAD
-    void SystemWrapper<F>::call(const World& world, Commands& commands) const
-=======
     typename impl::SystemTraits<F>::Return SystemWrapper<F>::call(World& world, CommandBuffer& commands) const
->>>>>>> 53b76903
     {
         using Arguments = typename impl::SystemTraits<F>::Arguments;
         using Fetcher = impl::SystemFetcher<Arguments>;
@@ -327,60 +277,37 @@
         return std::apply(this->system, std::forward<Arguments>(args));
     }
 
-    template <typename R>
-    void impl::SystemFetcher<R&>::add(SystemInfo& info)
+    template <typename R> void impl::SystemFetcher<R&>::add(SystemInfo& info)
     {
         info.resourcesWritten.insert(typeid(R));
     }
 
-<<<<<<< HEAD
-    template <typename R>
-    WriteResource<R> impl::SystemFetcher<R&>::fetch(const World& world, Commands&)
-=======
     template <typename R> WriteResource<R> impl::SystemFetcher<R&>::fetch(World& world, CommandBuffer&)
->>>>>>> 53b76903
     {
         return world.write<R>();
     }
 
-<<<<<<< HEAD
-    template <typename R>
-    R& impl::SystemFetcher<R&>::arg(const World& world, WriteResource<R>&& lock)
-=======
     template <typename R> R& impl::SystemFetcher<R&>::arg(WriteResource<R>&& lock)
->>>>>>> 53b76903
     {
         return lock.get();
     }
 
-    template <typename R>
-    void impl::SystemFetcher<const R&>::add(SystemInfo& info)
+    template <typename R> void impl::SystemFetcher<const R&>::add(SystemInfo& info)
     {
         info.resourcesRead.insert(typeid(R));
     }
 
-<<<<<<< HEAD
-    template <typename R>
-    ReadResource<R> impl::SystemFetcher<const R&>::fetch(const World& world, Commands&)
-=======
     template <typename R> ReadResource<R> impl::SystemFetcher<const R&>::fetch(World& world, CommandBuffer&)
->>>>>>> 53b76903
     {
         return world.read<R>();
     }
 
-<<<<<<< HEAD
-    template <typename R>
-    const R& impl::SystemFetcher<const R&>::arg(const World& world, ReadResource<R>&& lock)
-=======
     template <typename R> const R& impl::SystemFetcher<const R&>::arg(ReadResource<R>&& lock)
->>>>>>> 53b76903
     {
         return lock.get();
     }
 
-    template <typename... ComponentTypes>
-    void impl::SystemFetcher<Query<ComponentTypes...>>::add(SystemInfo& info)
+    template <typename... ComponentTypes> void impl::SystemFetcher<Query<ComponentTypes...>>::add(SystemInfo& info)
     {
         auto queryInfo = Query<ComponentTypes...>::info();
 
@@ -437,8 +364,7 @@
         return Commands(*fetched);
     }
 
-    template <typename... Args>
-    void impl::SystemFetcher<std::tuple<Args...>>::add(SystemInfo& info)
+    template <typename... Args> void impl::SystemFetcher<std::tuple<Args...>>::add(SystemInfo& info)
     {
         ([&]() { impl::SystemFetcher<Args>::add(info); }(), ...);
     }
