--- conflicted
+++ resolved
@@ -44,7 +44,7 @@
         struct System
         {
             std::shared_ptr<SystemSettings> settings;
-            std::unique_ptr<AnySystemWrapper> system;
+            std::unique_ptr<AnySystemWrapper<void>> system;
         };
 
         struct DFSNode
@@ -77,7 +77,6 @@
         /// @param system System to add.
         template <typename F> void addSystem(F func);
 
-<<<<<<< HEAD
         /// Sets a tag for the current system.
         /// @param tag The tag to run under.
         void systemSetTag(const std::string& tag);
@@ -86,11 +85,6 @@
         /// If the specified tag doesn't exist, it is internally created.
         /// @param tag The tag to run after.
         void systemSetAfterTag(const std::string& tag);
-=======
-        /// Calls all systems in order of the stages they are in.
-        /// @param world World to call the systems in.
-        void callSystems(World& world, CommandBuffer& cmds);
->>>>>>> 1bd0a6fe
 
         /// Sets the current system to run after a given system.
         /// The specified system must exist.
@@ -113,7 +107,7 @@
 
         /// Calls all systems in order of the stages they are in.
         /// @param world World to call the systems in.
-        void callSystems(World& world, Commands& cmds);
+        void callSystems(World& world, CommandBuffer& cmds);
 
         /// Visits a DFSNode to create a topological order.
         /// This is used internally during call chain compilation.
@@ -122,7 +116,6 @@
         bool dfsVisit(DFSNode& node, std::vector<DFSNode>& nodes);
 
     private:
-<<<<<<< HEAD
         /// Variables for holding information before call chain is compiled.
         std::vector<System> pendingSystems;                                 ///< All systems.
         std::map<std::string, std::shared_ptr<SystemSettings>> tagSettings; ///< All tags.
@@ -131,13 +124,6 @@
 
         /// Variables for holding information after call chain is compiled.
         std::vector<System> systems;
-=======
-        std::vector<std::string> stagesOrder; ///< Order in which stages are dispatched.
-        std::map<std::string, std::vector<std::unique_ptr<AnySystemWrapper<void>>>>
-            stagesByName;           ///< Maps names to stages.
-        std::string defaultStage;   ///< The stage that new stages are put after/before.
-        Direction defaultDirection; ///< The direction new stages are put in relation to the default stage.
->>>>>>> 1bd0a6fe
     };
 
     template <typename F> void Dispatcher::addSystem(F func)
