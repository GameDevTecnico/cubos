--- conflicted
+++ resolved
@@ -56,7 +56,6 @@
         /// @see registerCallback.
         void unregisterCallback(ID id);
 
-<<<<<<< HEAD
         /// Registers a callback.
         /// @param obj The instance associated with the method callback that should be called when the event is fired.
         /// @param callback The method callback when the event is fired.
@@ -68,36 +67,6 @@
         /// @param callback The method callback that should be unregistred.
         /// @see registerCallback.
         template <class TObj> void unregisterCallback(TObj* obj, void (TObj::*callback)(TArgs...));
-=======
-        template <class TObj> void registerCallback(TObj* obj, void (TObj::*callback)(TArgs...))
-        {
-            auto lock = std::lock_guard<std::mutex>(this->mutex);
-            auto cb = new ObjectMethodCallback<TObj>(obj, callback);
-            this->methodCallbacks.push_back(cb);
-        }
-
-        template <class TObj> void unregisterCallback(TObj* obj, void (TObj::*callback)(TArgs...))
-        {
-            auto lock = std::lock_guard<std::mutex>(this->mutex);
-            auto it = methodCallbacks.begin();
-            for (; it < methodCallbacks.end(); it++)
-            {
-                MethodCallback& ref = **it;
-                if (typeid(ref) == typeid(ObjectMethodCallback<TObj>))
-                {
-                    auto cb = static_cast<ObjectMethodCallback<TObj>*>(*it);
-                    if (cb->obj == obj && cb->callback == callback)
-                        break;
-                }
-            }
-            if (it != methodCallbacks.end())
-            {
-                auto cb = *it;
-                methodCallbacks.erase(it);
-                delete cb;
-            }
-        }
->>>>>>> 85b403b6
 
         /// Fires the event, calling all the callbacks with the passed arguments.
         /// @param args Event arguments.
@@ -152,7 +121,6 @@
         for (auto& callback : this->methodCallbacks)
             if (callback)
                 callback->call(args...);
-<<<<<<< HEAD
     }
 
     template <typename... TArgs>
@@ -186,9 +154,8 @@
             methodCallbacks.erase(it);
             delete cb;
         }
-=======
->>>>>>> 85b403b6
     }
+
 } // namespace cubos
 
 #endif // CUBOS_EVENT_HPP