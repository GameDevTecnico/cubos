--- conflicted
+++ resolved
@@ -79,18 +79,15 @@
 
     "include/cubos/gl/debug.hpp"
     "include/cubos/gl/render_device.hpp"
-<<<<<<< HEAD
+    "include/cubos/gl/material.hpp"
+    "include/cubos/gl/palette.hpp"
+    "include/cubos/gl/grid.hpp"
 
     "include/cubos/input/input_manager.hpp"
     "include/cubos/input/input_sources/input_source.hpp"
     "include/cubos/input/input_sources/button_press.hpp"
     "include/cubos/input/input_sources/single_axis.hpp"
     "include/cubos/input/input_sources/double_axis.hpp"
-=======
-    "include/cubos/gl/material.hpp"
-    "include/cubos/gl/palette.hpp"
-    "include/cubos/gl/grid.hpp"
->>>>>>> 62de53a8
 )
 
 # Create core library
