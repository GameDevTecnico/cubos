--- conflicted
+++ resolved
@@ -20,56 +20,6 @@
 # Set core source files
 
 set(CUBOS_CORE_SOURCE
-<<<<<<< HEAD
-        "src/cubos/log.cpp"
-        "src/cubos/settings.cpp"
-
-        "src/cubos/memory/stream.cpp"
-        "src/cubos/memory/std_stream.cpp"
-        "src/cubos/memory/buffer_stream.cpp"
-        "src/cubos/memory/serializer.cpp"
-        "src/cubos/memory/deserializer.cpp"
-        "src/cubos/memory/yaml_serializer.cpp"
-        "src/cubos/memory/yaml_deserializer.cpp"
-
-        "src/cubos/io/window.cpp"
-        "src/cubos/io/glfw_window.hpp"
-        "src/cubos/io/glfw_window.cpp"
-
-        "src/cubos/gl/debug.cpp"
-        "src/cubos/gl/render_device.cpp"
-        "src/cubos/gl/ogl_render_device.hpp"
-        "src/cubos/gl/ogl_render_device.cpp"
-        "src/cubos/gl/material.cpp"
-        "src/cubos/gl/palette.cpp"
-        "src/cubos/gl/grid.cpp"
-        )
-
-set(CUBOS_CORE_INCLUDE
-        "include/cubos/log.hpp"
-        "include/cubos/settings.hpp"
-
-        "include/cubos/memory/stream.hpp"
-        "include/cubos/memory/std_stream.hpp"
-        "include/cubos/memory/buffer_stream.hpp"
-
-        "include/cubos/memory/stream.hpp"
-        "include/cubos/memory/serialization_map.hpp"
-        "include/cubos/memory/serializer.hpp"
-        "include/cubos/memory/deserializer.hpp"
-        "include/cubos/memory/yaml_serializer.hpp"
-        "include/cubos/memory/yaml_deserializer.hpp"
-
-        "include/cubos/io/window.hpp"
-
-        "include/cubos/gl/debug.hpp"
-        "include/cubos/gl/render_device.hpp"
-        "include/cubos/gl/material.hpp"
-        "include/cubos/gl/palette.hpp"
-        "include/cubos/gl/vertex.hpp"
-        "include/cubos/gl/grid.hpp"
-        )
-=======
     "src/cubos/log.cpp"
     "src/cubos/settings.cpp"
 
@@ -90,12 +40,13 @@
     "src/cubos/io/glfw_window.cpp"
 
     "src/cubos/gl/debug.cpp"
+    "src/cubos/gl/render_device.cpp"
     "src/cubos/gl/ogl_render_device.hpp"
     "src/cubos/gl/ogl_render_device.cpp"
     "src/cubos/gl/material.cpp"
     "src/cubos/gl/palette.cpp"
     "src/cubos/gl/grid.cpp"
-)
+    )
 
 set(CUBOS_CORE_INCLUDE
     "include/cubos/log.hpp"
@@ -109,22 +60,22 @@
     "include/cubos/memory/yaml_serializer.hpp"
     "include/cubos/memory/yaml_deserializer.hpp"
     "include/cubos/memory/serialization_map.hpp"
-    
+
     "include/cubos/data/file.hpp"
     "include/cubos/data/file_stream.hpp"
     "include/cubos/data/file_system.hpp"
     "include/cubos/data/archive.hpp"
     "include/cubos/data/std_archive.hpp"
 
+    "include/cubos/memory/stream.hpp"
+    "include/cubos/memory/serialization_map.hpp"
+    "include/cubos/memory/serializer.hpp"
+    "include/cubos/memory/deserializer.hpp"
+    "include/cubos/memory/yaml_serializer.hpp"
+    "include/cubos/memory/yaml_deserializer.hpp"
+
     "include/cubos/io/window.hpp"
-
-    "include/cubos/gl/debug.hpp"
-    "include/cubos/gl/render_device.hpp"
-    "include/cubos/gl/material.hpp"
-    "include/cubos/gl/palette.hpp"
-    "include/cubos/gl/grid.hpp"
-)
->>>>>>> 2aa9523c
+    )
 
 # Create core library
 
@@ -215,8 +166,8 @@
     set(DOXYGEN_HTML_HEADER ${CMAKE_SOURCE_DIR}/docs/header.html)
     set(DOXYGEN_HTML_FOOTER ${CMAKE_SOURCE_DIR}/docs/footer.html)
     doxygen_add_docs(
-            core-doxygen
-            "include"
-            COMMENT "Generate core documentation"
+        core-doxygen
+        "include"
+        COMMENT "Generate core documentation"
     )
 endif ()