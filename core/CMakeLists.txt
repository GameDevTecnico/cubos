# core/CMakeLists.txt
# Cubos core build configuration

option(WITH_GLFW "With GLFW?" ON)
option(WITH_OPENGL "With OpenGL?" ON)
if(WITH_GLFW)
    option(GLFW_USE_SUBMODULE "Compile GLFW from source?" ON)
endif()
option(GLM_USE_SUBMODULE "Compile GLM from source?" ON)
option(YAMLCPP_USE_SUBMODULE "Compile YAML CPP from source?" ON)
option(GOOGLETEST_USE_SUBMODULE "Compile Google Test from source?" ON)
option(SPDLOG_USE_SUBMODULE "Compile SPDLOG from source" ON)

option(BUILD_CORE_SAMPLES "Build cubos core samples" OFF)
option(BUILD_CORE_TESTS "Build cubos core tests?" OFF)

message( "# Building core samples: " ${BUILD_CORE_SAMPLES})
message( "# Building core tests: " ${BUILD_CORE_TESTS})

# Set core source files

set(CUBOS_CORE_SOURCE
    "src/cubos/log.cpp"
    "src/cubos/settings.cpp"

    "src/cubos/memory/stream.cpp"
    "src/cubos/memory/std_stream.cpp"
    "src/cubos/memory/buffer_stream.cpp"

    "src/cubos/io/window.cpp"
    "src/cubos/io/glfw_window.hpp"
    "src/cubos/io/glfw_window.cpp"

    "src/cubos/gl/debug.cpp"
    "src/cubos/gl/ogl_render_device.hpp"
    "src/cubos/gl/ogl_render_device.cpp"
)

set(CUBOS_CORE_INCLUDE
    "include/cubos/log.hpp"
    "include/cubos/settings.hpp"

<<<<<<< HEAD
    "include/cubos/memory/stream.hpp"
    "include/cubos/memory/std_stream.hpp"
    "include/cubos/memory/buffer_stream.hpp"
    
=======
>>>>>>> d2220014
    "include/cubos/io/window.hpp"

    "include/cubos/gl/debug.hpp"
    "include/cubos/gl/render_device.hpp"
)


# Create core library

add_library(cubos-core ${CUBOS_CORE_SOURCE} ${CUBOS_CORE_INCLUDE})
target_include_directories(cubos-core PUBLIC "include" PRIVATE "src")
set_property(TARGET cubos-core PROPERTY CXX_STANDARD 20)

# Link dependencies

if(WITH_OPENGL)
    add_subdirectory(lib/glad)
    target_link_libraries(cubos-core PRIVATE glad)
    target_compile_definitions(cubos-core PRIVATE WITH_OPENGL)
endif()

if(WITH_GLFW)
    if(GLFW_USE_SUBMODULE)
        set(GLFW_BUILD_DOCS OFF CACHE BOOL "" FORCE)
        set(GLFW_BUILD_TESTS OFF CACHE BOOL "" FORCE)
        set(GLFW_BUILD_EXAMPLES OFF CACHE BOOL "" FORCE)
        add_subdirectory(lib/glfw)
    else()
        find_package(glfw3 REQUIRED)
    endif()

    target_link_libraries(cubos-core PRIVATE glfw)
    target_compile_definitions(cubos-core PRIVATE WITH_GLFW)
endif()

if(GLM_USE_SUBMODULE)
    add_subdirectory(lib/glm)
else()
    find_package(glm REQUIRED)
endif()

if(YAMLCPP_USE_SUBMODULE)
    set(YAML_CPP_BUILD_TOOLS OFF CACHE BOOL "" FORCE)
    add_subdirectory(lib/yaml-cpp)
else()
    find_package(yaml-cpp REQUIRED)
endif()

if (GOOGLETEST_USE_SUBMODULE)
    if(WIN32)
        set(gtest_force_shared_crt ON CACHE BOOL "" FORCE)
    endif()
    add_subdirectory(lib/googletest)
else()
    find_package(googletest REQUIRED)
endif()

if (SPDLOG_USE_SUBMODULE)
    add_subdirectory(lib/spdlog)
else()
    find_package(spdlog REQUIRED)
endif()

target_link_libraries(cubos-core PUBLIC glm spdlog ${CMAKE_DL_LIBS})
target_link_libraries(cubos-core PRIVATE glad yaml-cpp)

# Add core tests

if(CMAKE_PROJECT_NAME STREQUAL PROJECT_NAME AND BUILD_CORE_TESTS) 
    include(CTest)
    enable_testing()

    include(GoogleTest)
    add_subdirectory(tests)
endif()

# Add core samples
if (BUILD_CORE_SAMPLES)
    add_subdirectory(samples)
endif()

# Add doxygen documentation

find_package(Doxygen COMPONENTS dot)

if (Doxygen_FOUND)
    set(DOXYGEN_GENERATE_TREEVIEW YES)
    set(DOXYGEN_HTML_EXTRA_FILES ${CMAKE_SOURCE_DIR}/docs/doxygen-awesome-css/doxygen-awesome-darkmode-toggle.js)
    set(DOXYGEN_HTML_EXTRA_STYLESHEET ${CMAKE_SOURCE_DIR}/docs/doxygen-awesome-css/doxygen-awesome.css)
    set(DOXYGEN_HTML_HEADER ${CMAKE_SOURCE_DIR}/docs/header.html)
    set(DOXYGEN_HTML_FOOTER ${CMAKE_SOURCE_DIR}/docs/footer.html)
    doxygen_add_docs(
        core-doxygen
        "include"
        COMMENT "Generate core documentation"
    )
endif()<|MERGE_RESOLUTION|>--- conflicted
+++ resolved
@@ -40,13 +40,10 @@
     "include/cubos/log.hpp"
     "include/cubos/settings.hpp"
 
-<<<<<<< HEAD
     "include/cubos/memory/stream.hpp"
     "include/cubos/memory/std_stream.hpp"
     "include/cubos/memory/buffer_stream.hpp"
     
-=======
->>>>>>> d2220014
     "include/cubos/io/window.hpp"
 
     "include/cubos/gl/debug.hpp"
