# core/CMakeLists.txt
# Cubos core build configuration

option(WITH_GLFW "With GLFW?" ON)
option(WITH_OPENGL "With OpenGL?" ON)
if (WITH_GLFW)
    option(GLFW_USE_SUBMODULE "Compile GLFW from source?" ON)
endif ()
option(WITH_OPENAL "With OpenAL?" ON)
option(GLM_USE_SUBMODULE "Compile GLM from source?" ON)
option(YAMLCPP_USE_SUBMODULE "Compile YAML CPP from source?" ON)
option(GOOGLETEST_USE_SUBMODULE "Compile Google Test from source?" ON)
option(SPDLOG_USE_SUBMODULE "Compile SPDLOG from source?" ON)
option(FMT_USE_SUBMODULE "Compile FMT from source?" ON)

set(CUBOS_CORE_ECS_MAX_COMPONENTS "63" CACHE STRING "The maximum number of components registered in an ECS world.")

option(BUILD_CORE_SAMPLES "Build cubos core samples" OFF)
option(BUILD_CORE_TESTS "Build cubos core tests?" OFF)

message("# Building core samples: " ${BUILD_CORE_SAMPLES})
message("# Building core tests: " ${BUILD_CORE_TESTS})

# Set core source files

set(CUBOS_CORE_SOURCE
    "src/cubos/core/log.cpp"
    "src/cubos/core/settings.cpp"
    "src/cubos/core/thread_pool.cpp"

    "src/cubos/core/memory/stream.cpp"
    "src/cubos/core/memory/std_stream.cpp"
    "src/cubos/core/memory/buffer_stream.cpp"

    "src/cubos/core/data/serializer.cpp"
    "src/cubos/core/data/deserializer.cpp"
    "src/cubos/core/data/debug_serializer.cpp"
    "src/cubos/core/data/yaml_serializer.cpp"
    "src/cubos/core/data/yaml_deserializer.cpp"
    "src/cubos/core/data/json_serializer.cpp"
    "src/cubos/core/data/json_deserializer.cpp"
    "src/cubos/core/data/binary_serializer.cpp"
    "src/cubos/core/data/binary_deserializer.cpp"
    "src/cubos/core/data/package.cpp"
    "src/cubos/core/data/file.cpp"
    "src/cubos/core/data/file_system.cpp"
    "src/cubos/core/data/std_archive.cpp"
    "src/cubos/core/data/embedded_archive.cpp"
    "src/cubos/core/data/qb_parser.cpp"
    "src/cubos/core/data/handle.cpp"

    "src/cubos/core/io/window.cpp"
    "src/cubos/core/io/cursor.cpp"
    "src/cubos/core/io/glfw_window.hpp"
    "src/cubos/core/io/glfw_window.cpp"
    #"src/cubos/core/io/input_manager.cpp"
    #"src/cubos/core/io/action.cpp"
    #"src/cubos/core/io/context.cpp"
    #"src/cubos/core/io/sources/button_press.cpp"
    #"src/cubos/core/io/sources/single_axis.cpp"
    #"src/cubos/core/io/sources/double_axis.cpp"

    "src/cubos/core/gl/debug.cpp"
    "src/cubos/core/gl/render_device.cpp"
    "src/cubos/core/gl/ogl_render_device.hpp"
    "src/cubos/core/gl/ogl_render_device.cpp"
    "src/cubos/core/gl/material.cpp"
    "src/cubos/core/gl/palette.cpp"
    "src/cubos/core/gl/grid.cpp"
    "src/cubos/core/gl/light.cpp"
    "src/cubos/core/gl/util.cpp"
    "src/cubos/core/gl/vertex.cpp"

    "src/cubos/core/al/audio_device.cpp"
    "src/cubos/core/al/oal_audio_device.cpp"
    "src/cubos/core/al/oal_audio_device.hpp"

    "src/cubos/core/ui/imgui.cpp"
    "src/cubos/core/ui/serialization.cpp"
    "src/cubos/core/ui/ecs.cpp"

    "src/cubos/core/ecs/entity_manager.cpp"
    "src/cubos/core/ecs/component_manager.cpp"
    "src/cubos/core/ecs/commands.cpp"
    "src/cubos/core/ecs/blueprint.cpp"
    "src/cubos/core/ecs/world.cpp"
    "src/cubos/core/ecs/system.cpp"
    "src/cubos/core/ecs/dispatcher.cpp"
    "src/cubos/core/ecs/registry.cpp"
)

set(CUBOS_CORE_INCLUDE
    "include/cubos/core/log.hpp"
    "include/cubos/core/settings.hpp"
    "include/cubos/core/thread_pool.hpp"

    "include/cubos/core/memory/stream.hpp"
    "include/cubos/core/memory/std_stream.hpp"
    "include/cubos/core/memory/buffer_stream.hpp"
    "include/cubos/core/memory/endianness.hpp"

    "include/cubos/core/data/serializer.hpp"
    "include/cubos/core/data/deserializer.hpp"
    "include/cubos/core/data/debug_serializer.hpp"
    "include/cubos/core/data/yaml_serializer.hpp"
    "include/cubos/core/data/yaml_deserializer.hpp"
    "include/cubos/core/data/json_serializer.hpp"
    "include/cubos/core/data/json_deserializer.hpp"
    "include/cubos/core/data/binary_serializer.hpp"
    "include/cubos/core/data/binary_deserializer.hpp"
    "include/cubos/core/data/serialization_map.hpp"
    "include/cubos/core/data/package.hpp"
    "include/cubos/core/data/file.hpp"
    "include/cubos/core/data/file_stream.hpp"
    "include/cubos/core/data/file_system.hpp"
    "include/cubos/core/data/archive.hpp"
    "include/cubos/core/data/std_archive.hpp"
    "include/cubos/core/data/embedded_archive.hpp"
    "include/cubos/core/data/qb_parser.hpp"
    "include/cubos/core/data/handle.hpp"

    "include/cubos/core/io/window.hpp"
    "include/cubos/core/io/keyboard.hpp"
    "include/cubos/core/io/cursor.hpp"
    #"include/cubos/core/io/input_manager.hpp"
    #"include/cubos/core/io/action.hpp"
    #"include/cubos/core/io/context.hpp"
    #"include/cubos/core/io/sources/source.hpp"
    #"include/cubos/core/io/sources/button_press.hpp"
    #"include/cubos/core/io/sources/single_axis.hpp"
    #"include/cubos/core/io/sources/double_axis.hpp"
    
    "include/cubos/core/gl/debug.hpp"
    "include/cubos/core/gl/render_device.hpp"
    "include/cubos/core/gl/material.hpp"
    "include/cubos/core/gl/palette.hpp"
    "include/cubos/core/gl/grid.hpp"
    "include/cubos/core/gl/vertex.hpp"
    "include/cubos/core/gl/camera.hpp"
    "include/cubos/core/gl/light.hpp"
    "include/cubos/core/gl/util.hpp"

<<<<<<< HEAD
    "include/cubos/core/al/audio_device.hpp"

    "include/cubos/core/io/input_manager.hpp"
    "include/cubos/core/io/action.hpp"
    "include/cubos/core/io/context.hpp"
    "include/cubos/core/io/sources/source.hpp"
    "include/cubos/core/io/sources/button_press.hpp"
    "include/cubos/core/io/sources/single_axis.hpp"
    "include/cubos/core/io/sources/double_axis.hpp"

=======
>>>>>>> b7735476
    "include/cubos/core/ui/imgui.hpp"
    "include/cubos/core/ui/serialization.hpp"
    "include/cubos/core/ui/ecs.hpp"

    "include/cubos/core/ecs/entity_manager.hpp"
    "include/cubos/core/ecs/resource_manager.hpp"
    "include/cubos/core/ecs/component_manager.hpp"
    "include/cubos/core/ecs/blueprint.hpp"
    "include/cubos/core/ecs/commands.hpp"
    "include/cubos/core/ecs/storage.hpp"
    "include/cubos/core/ecs/vec_storage.hpp"
    "include/cubos/core/ecs/map_storage.hpp"
    "include/cubos/core/ecs/null_storage.hpp"
    "include/cubos/core/ecs/world.hpp"
    "include/cubos/core/ecs/query.hpp"
    "include/cubos/core/ecs/system.hpp"
    "include/cubos/core/ecs/registry.hpp"
    "include/cubos/core/ecs/dispatcher.hpp"
    "include/cubos/core/ecs/event_pipe.hpp"
    "include/cubos/core/ecs/event_reader.hpp"
    "include/cubos/core/ecs/event_writer.hpp"
)

# Create core library

add_library(cubos-core ${CUBOS_CORE_SOURCE} ${CUBOS_CORE_INCLUDE})
target_include_directories(cubos-core PUBLIC "include" PRIVATE "src")
set_property(TARGET cubos-core PROPERTY CXX_STANDARD 20)
target_compile_features(cubos-core PUBLIC cxx_std_20)
target_compile_definitions(cubos-core PUBLIC -DCUBOS_CORE_ECS_MAX_COMPONENTS=${CUBOS_CORE_ECS_MAX_COMPONENTS})

# Link dependencies

if (WITH_OPENGL)
    add_subdirectory(lib/glad)
    target_link_libraries(cubos-core PRIVATE glad)
    target_compile_definitions(cubos-core PRIVATE WITH_OPENGL)
endif ()

if (WITH_GLFW)
    if (GLFW_USE_SUBMODULE)
        set(GLFW_BUILD_DOCS OFF CACHE BOOL "" FORCE)
        set(GLFW_BUILD_TESTS OFF CACHE BOOL "" FORCE)
        set(GLFW_BUILD_EXAMPLES OFF CACHE BOOL "" FORCE)
        add_subdirectory(lib/glfw)
    else ()
        find_package(glfw3 REQUIRED)
    endif ()

    target_link_libraries(cubos-core PRIVATE glfw)
    target_compile_definitions(cubos-core PRIVATE WITH_GLFW)
endif ()

if (WITH_OPENAL)
    set(ALSOFT_UTILS OFF CACHE BOOL "" FORCE)
    set(ALSOFT_NO_CONFIG_UTIL OFF CACHE BOOL "" FORCE)
    set(ALSOFT_EXAMPLES OFF CACHE BOOL "" FORCE)
    add_subdirectory(lib/openal-soft)
    target_include_directories(cubos-core PRIVATE lib/openal-soft/include)
    target_link_libraries(cubos-core PRIVATE OpenAL)
    target_compile_definitions(cubos-core PRIVATE WITH_OPENAL)
endif()

if (GLM_USE_SUBMODULE)
    add_subdirectory(lib/glm)
else ()
    find_package(glm REQUIRED)
endif ()

if (YAMLCPP_USE_SUBMODULE)
    set(YAML_CPP_BUILD_TOOLS OFF CACHE BOOL "" FORCE)
    add_subdirectory(lib/yaml-cpp)
else ()
    find_package(yaml-cpp REQUIRED)
endif ()

if (GOOGLETEST_USE_SUBMODULE)
    if (WIN32)
        set(gtest_force_shared_crt ON CACHE BOOL "" FORCE)
    endif ()
    add_subdirectory(lib/googletest)
else ()
    find_package(googletest REQUIRED)
endif ()

if (FMT_USE_SUBMODULE)
    add_subdirectory(lib/fmt)
else ()
    find_package(fmt REQUIRED)
endif ()

if (SPDLOG_USE_SUBMODULE)
    add_subdirectory(lib/spdlog)
else ()
    set(SPDLOG_FMT_EXTERNAL ON CACHE BOOL "" FORCE)
    find_package(spdlog REQUIRED)
endif ()

add_subdirectory(lib/json)

add_library(imgui STATIC
    "lib/imgui/imgui.cpp"
    "lib/imgui/imgui_draw.cpp"
    "lib/imgui/imgui_tables.cpp"
    "lib/imgui/imgui_widgets.cpp"
    "lib/imgui/imgui_demo.cpp"
)

target_include_directories(imgui PUBLIC "lib/imgui")

set(THREADS_PREFER_PTHREAD_FLAG ON)
find_package(Threads REQUIRED)

target_link_libraries(cubos-core PUBLIC glm::glm spdlog yaml-cpp imgui fmt::fmt json ${CMAKE_DL_LIBS})
target_link_libraries(cubos-core PRIVATE glad Threads::Threads)

# Add core tests

if (CMAKE_PROJECT_NAME STREQUAL PROJECT_NAME AND BUILD_CORE_TESTS)
    include(CTest)
    enable_testing()

    include(GoogleTest)
    add_subdirectory(tests)
endif ()

# Add core samples
if (BUILD_CORE_SAMPLES)
    add_subdirectory(samples)
endif ()<|MERGE_RESOLUTION|>--- conflicted
+++ resolved
@@ -140,19 +140,8 @@
     "include/cubos/core/gl/light.hpp"
     "include/cubos/core/gl/util.hpp"
 
-<<<<<<< HEAD
     "include/cubos/core/al/audio_device.hpp"
 
-    "include/cubos/core/io/input_manager.hpp"
-    "include/cubos/core/io/action.hpp"
-    "include/cubos/core/io/context.hpp"
-    "include/cubos/core/io/sources/source.hpp"
-    "include/cubos/core/io/sources/button_press.hpp"
-    "include/cubos/core/io/sources/single_axis.hpp"
-    "include/cubos/core/io/sources/double_axis.hpp"
-
-=======
->>>>>>> b7735476
     "include/cubos/core/ui/imgui.hpp"
     "include/cubos/core/ui/serialization.hpp"
     "include/cubos/core/ui/ecs.hpp"
