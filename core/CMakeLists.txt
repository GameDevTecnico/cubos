--- conflicted
+++ resolved
@@ -75,12 +75,9 @@
     "src/cubos/core/ecs/component_manager.cpp"
     "src/cubos/core/ecs/commands.cpp"
     "src/cubos/core/ecs/blueprint.cpp"
-<<<<<<< HEAD
-    "src/cubos/core/ecs/dispatcher.cpp"
-=======
->>>>>>> b8eaebe0
     "src/cubos/core/ecs/world.cpp"
     "src/cubos/core/ecs/system.cpp"
+    "src/cubos/core/ecs/dispatcher.cpp"
     "src/cubos/core/ecs/registry.cpp"
 )
 
@@ -148,10 +145,7 @@
     "include/cubos/core/ecs/query.hpp"
     "include/cubos/core/ecs/system.hpp"
     "include/cubos/core/ecs/registry.hpp"
-<<<<<<< HEAD
     "include/cubos/core/ecs/dispatcher.hpp"
-=======
->>>>>>> b8eaebe0
 )
 
 # Create core library
