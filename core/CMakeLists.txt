# core/CMakeLists.txt
# Cubos core build configuration

option(WITH_GLFW "With GLFW?" ON)
option(WITH_OPENGL "With OpenGL?" ON)
if (WITH_GLFW)
    option(GLFW_USE_SUBMODULE "Compile GLFW from source?" ON)
endif ()
option(GLM_USE_SUBMODULE "Compile GLM from source?" ON)
option(YAMLCPP_USE_SUBMODULE "Compile YAML CPP from source?" ON)
option(GOOGLETEST_USE_SUBMODULE "Compile Google Test from source?" ON)
option(SPDLOG_USE_SUBMODULE "Compile SPDLOG from source?" ON)
option(FMT_USE_SUBMODULE "Compile FMT from source?" ON)

option(BUILD_CORE_SAMPLES "Build cubos core samples" OFF)
option(BUILD_CORE_TESTS "Build cubos core tests?" OFF)

message("# Building core samples: " ${BUILD_CORE_SAMPLES})
message("# Building core tests: " ${BUILD_CORE_TESTS})

# Set core source files

set(CUBOS_CORE_SOURCE
    "src/cubos/log.cpp"
    "src/cubos/settings.cpp"

    "src/cubos/memory/stream.cpp"
    "src/cubos/memory/std_stream.cpp"
    "src/cubos/memory/buffer_stream.cpp"
    "src/cubos/memory/serializer.cpp"
    "src/cubos/memory/deserializer.cpp"
    "src/cubos/memory/yaml_serializer.cpp"
    "src/cubos/memory/yaml_deserializer.cpp"

    "src/cubos/data/file.cpp"
    "src/cubos/data/file_system.cpp"
    "src/cubos/data/std_archive.cpp"
    "src/cubos/data/embedded_archive.cpp"

    "src/cubos/io/window.cpp"
    "src/cubos/io/glfw_window.hpp"
    "src/cubos/io/glfw_window.cpp"

    "src/cubos/io/input_manager.cpp"
    "src/cubos/io/action.cpp"
    "src/cubos/io/context.cpp"

    "src/cubos/io/sources/button_press.cpp"
    "src/cubos/io/sources/single_axis.cpp"
    "src/cubos/io/sources/double_axis.cpp"

    "src/cubos/gl/debug.cpp"
    "src/cubos/gl/render_device.cpp"
    "src/cubos/gl/ogl_render_device.hpp"
    "src/cubos/gl/ogl_render_device.cpp"
    "src/cubos/gl/material.cpp"
    "src/cubos/gl/palette.cpp"
    "src/cubos/gl/grid.cpp"
<<<<<<< HEAD

    "src/cubos/ecs/world.cpp"
)
=======
    "src/cubos/gl/util.cpp"
    )
>>>>>>> de38f0b0

set(CUBOS_CORE_INCLUDE
    "include/cubos/log.hpp"
    "include/cubos/settings.hpp"

    "include/cubos/memory/stream.hpp"
    "include/cubos/memory/std_stream.hpp"
    "include/cubos/memory/buffer_stream.hpp"
    "include/cubos/memory/serializer.hpp"
    "include/cubos/memory/deserializer.hpp"
    "include/cubos/memory/yaml_serializer.hpp"
    "include/cubos/memory/yaml_deserializer.hpp"
    "include/cubos/memory/serialization_map.hpp"

    "include/cubos/data/file.hpp"
    "include/cubos/data/file_stream.hpp"
    "include/cubos/data/file_system.hpp"
    "include/cubos/data/archive.hpp"
    "include/cubos/data/std_archive.hpp"
    "include/cubos/data/embedded_archive.hpp"

    "include/cubos/io/window.hpp"

    "include/cubos/gl/debug.hpp"
    "include/cubos/gl/render_device.hpp"
    "include/cubos/gl/material.hpp"
    "include/cubos/gl/palette.hpp"
    "include/cubos/gl/grid.hpp"
<<<<<<< HEAD

    "include/cubos/ecs/world.hpp"
    "include/cubos/ecs/storage.hpp"
)
=======
    "include/cubos/gl/util.hpp"

    "include/cubos/io/input_manager.hpp"
    "include/cubos/io/action.hpp"
    "include/cubos/io/context.hpp"
    "include/cubos/io/sources/source.hpp"
    "include/cubos/io/sources/button_press.hpp"
    "include/cubos/io/sources/single_axis.hpp"
    "include/cubos/io/sources/double_axis.hpp"
    )
>>>>>>> de38f0b0

# Create core library

add_library(cubos-core ${CUBOS_CORE_SOURCE} ${CUBOS_CORE_INCLUDE})
target_include_directories(cubos-core PUBLIC "include" PRIVATE "src")
set_property(TARGET cubos-core PROPERTY CXX_STANDARD 20)
target_compile_features(cubos-core PUBLIC cxx_std_20)

# Link dependencies

if (WITH_OPENGL)
    add_subdirectory(lib/glad)
    target_link_libraries(cubos-core PRIVATE glad)
    target_compile_definitions(cubos-core PRIVATE WITH_OPENGL)
endif ()

if (WITH_GLFW)
    if (GLFW_USE_SUBMODULE)
        set(GLFW_BUILD_DOCS OFF CACHE BOOL "" FORCE)
        set(GLFW_BUILD_TESTS OFF CACHE BOOL "" FORCE)
        set(GLFW_BUILD_EXAMPLES OFF CACHE BOOL "" FORCE)
        add_subdirectory(lib/glfw)
    else ()
        find_package(glfw3 REQUIRED)
    endif ()

    target_link_libraries(cubos-core PRIVATE glfw)
    target_compile_definitions(cubos-core PRIVATE WITH_GLFW)
endif ()

if (GLM_USE_SUBMODULE)
    add_subdirectory(lib/glm)
else ()
    find_package(glm REQUIRED)
endif ()

if (YAMLCPP_USE_SUBMODULE)
    set(YAML_CPP_BUILD_TOOLS OFF CACHE BOOL "" FORCE)
    add_subdirectory(lib/yaml-cpp)
else ()
    find_package(yaml-cpp REQUIRED)
endif ()

if (GOOGLETEST_USE_SUBMODULE)
    if (WIN32)
        set(gtest_force_shared_crt ON CACHE BOOL "" FORCE)
    endif ()
    add_subdirectory(lib/googletest)
else ()
    find_package(googletest REQUIRED)
endif ()

if (SPDLOG_USE_SUBMODULE)
    add_subdirectory(lib/spdlog)
else ()
    find_package(spdlog REQUIRED)
endif ()

if (FMT_USE_SUBMODULE)
    add_subdirectory(lib/fmt)
else ()
    find_package(fmt REQUIRED)
endif ()

set(THREADS_PREFER_PTHREAD_FLAG ON)
find_package(Threads REQUIRED)

target_link_libraries(cubos-core PUBLIC glm::glm spdlog yaml-cpp fmt::fmt ${CMAKE_DL_LIBS})
target_link_libraries(cubos-core PRIVATE glad Threads::Threads)

# Add core tests

if (CMAKE_PROJECT_NAME STREQUAL PROJECT_NAME AND BUILD_CORE_TESTS)
    include(CTest)
    enable_testing()

    include(GoogleTest)
    add_subdirectory(tests)
endif ()

# Add core samples
if (BUILD_CORE_SAMPLES)
    add_subdirectory(samples)
endif ()

# Add doxygen documentation

find_package(Doxygen COMPONENTS dot)

if (Doxygen_FOUND)
    set(DOXYGEN_GENERATE_TREEVIEW YES)
    set(DOXYGEN_HTML_EXTRA_FILES ${CMAKE_SOURCE_DIR}/docs/doxygen-awesome-css/doxygen-awesome-darkmode-toggle.js)
    set(DOXYGEN_HTML_EXTRA_STYLESHEET ${CMAKE_SOURCE_DIR}/docs/doxygen-awesome-css/doxygen-awesome.css)
    set(DOXYGEN_HTML_HEADER ${CMAKE_SOURCE_DIR}/docs/header.html)
    set(DOXYGEN_HTML_FOOTER ${CMAKE_SOURCE_DIR}/docs/footer.html)
    doxygen_add_docs(
        core-doxygen
        "include"
        COMMENT "Generate core documentation"
    )
endif ()<|MERGE_RESOLUTION|>--- conflicted
+++ resolved
@@ -56,14 +56,10 @@
     "src/cubos/gl/material.cpp"
     "src/cubos/gl/palette.cpp"
     "src/cubos/gl/grid.cpp"
-<<<<<<< HEAD
-
+    "src/cubos/gl/util.cpp"
+    
     "src/cubos/ecs/world.cpp"
 )
-=======
-    "src/cubos/gl/util.cpp"
-    )
->>>>>>> de38f0b0
 
 set(CUBOS_CORE_INCLUDE
     "include/cubos/log.hpp"
@@ -92,12 +88,6 @@
     "include/cubos/gl/material.hpp"
     "include/cubos/gl/palette.hpp"
     "include/cubos/gl/grid.hpp"
-<<<<<<< HEAD
-
-    "include/cubos/ecs/world.hpp"
-    "include/cubos/ecs/storage.hpp"
-)
-=======
     "include/cubos/gl/util.hpp"
 
     "include/cubos/io/input_manager.hpp"
@@ -107,8 +97,10 @@
     "include/cubos/io/sources/button_press.hpp"
     "include/cubos/io/sources/single_axis.hpp"
     "include/cubos/io/sources/double_axis.hpp"
-    )
->>>>>>> de38f0b0
+
+    "include/cubos/ecs/world.hpp"
+    "include/cubos/ecs/storage.hpp"
+)
 
 # Create core library
 
