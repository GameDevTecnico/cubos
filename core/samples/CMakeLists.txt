--- conflicted
+++ resolved
@@ -6,12 +6,9 @@
     "render_device.cpp"
     "debug_renderer.cpp"
     "serialization.cpp"
-<<<<<<< HEAD
-    "ecs.cpp"
-=======
     "input_manager.cpp"
     "embedded_archive.cpp"
->>>>>>> de38f0b0
+    "ecs.cpp"
 )
 
 # For each sample file, create a target named after the file but without the
