--- conflicted
+++ resolved
@@ -4,12 +4,9 @@
 # Set sample source files
 set(CORE_SAMPLES_SOURCES
     "render_device.cpp"
-<<<<<<< HEAD
-    "input_manager.cpp"
-=======
     "debug_renderer.cpp"
     "serialization.cpp"
->>>>>>> a8963613
+    "input_manager.cpp"
 )
 
 # For each sample file, create a target named after the file but without the
