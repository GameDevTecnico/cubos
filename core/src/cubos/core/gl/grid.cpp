--- conflicted
+++ resolved
@@ -91,7 +91,6 @@
     this->indices[position.x + position.y * size.x + position.z * size.x * size.y] = mat;
 }
 
-<<<<<<< HEAD
 bool Grid::convert(const Palette& src, const Palette& dst, float min_similarity)
 {
     // Find the mappings for every material in the source palette.
@@ -121,10 +120,7 @@
     return true;
 }
 
-void Grid::serialize(memory::Serializer& serializer) const
-=======
 void cubos::core::data::serialize(Serializer& serializer, const gl::Grid& grid, const char* name)
->>>>>>> 0ab75d3e
 {
     serializer.beginObject(name);
     serializer.write(grid.size, "size");
