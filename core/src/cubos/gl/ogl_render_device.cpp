--- conflicted
+++ resolved
@@ -990,8 +990,6 @@
     {
         this->uboCount = 0;
         this->ssboCount = 0;
-<<<<<<< HEAD
-=======
     }
 
     OGLShaderPipeline(ShaderStage vs, ShaderStage gs, ShaderStage ps, GLuint program)
@@ -1000,7 +998,6 @@
         this->gs = gs;
         this->uboCount = 0;
         this->ssboCount = 0;
->>>>>>> 6b5981ba
     }
 
     virtual ~OGLShaderPipeline() override
@@ -1101,13 +1098,8 @@
     }
 
     for (int i = 0; i < desc.targetCount; ++i)
-<<<<<<< HEAD
     {
         switch (desc.targets[i].getTargetType())
-=======
-        if (desc.targets[i].isCubeMap && desc.targets[i].getCubeMapTarget().handle == nullptr ||
-            !desc.targets[i].isCubeMap && desc.targets[i].getTexture2DTarget().handle == nullptr)
->>>>>>> 6b5981ba
         {
         case FramebufferDesc::TargetType::CubeMap:
             if (desc.targets[i].getCubeMapTarget().handle == nullptr)
@@ -1150,11 +1142,7 @@
     // Attach targets
     for (int i = 0; i < desc.targetCount; ++i)
     {
-<<<<<<< HEAD
         switch (desc.targets[i].getTargetType())
-=======
-        if (desc.targets[i].isCubeMap)
->>>>>>> 6b5981ba
         {
         case FramebufferDesc::TargetType::CubeMap:
             GLenum face;
@@ -1162,19 +1150,12 @@
             glFramebufferTexture2D(GL_FRAMEBUFFER, GL_COLOR_ATTACHMENT0 + i, face,
                                    std::static_pointer_cast<OGLCubeMap>(desc.targets[i].getCubeMapTarget().handle)->id,
                                    desc.targets[i].mipLevel);
-<<<<<<< HEAD
             break;
         case FramebufferDesc::TargetType::Texture2D:
-=======
-        }
-        else
-        {
->>>>>>> 6b5981ba
             glFramebufferTexture2D(
                 GL_FRAMEBUFFER, GL_COLOR_ATTACHMENT0 + i, GL_TEXTURE_2D,
                 std::static_pointer_cast<OGLTexture2D>(desc.targets[i].getTexture2DTarget().handle)->id,
                 desc.targets[i].mipLevel);
-<<<<<<< HEAD
             break;
         case FramebufferDesc::TargetType::CubeMapArray:
             glFramebufferTexture(
@@ -1188,8 +1169,6 @@
                 std::static_pointer_cast<OGLTexture2DArray>(desc.targets[i].getTexture2DArrayTarget().handle)->id,
                 desc.targets[i].mipLevel);
             break;
-=======
->>>>>>> 6b5981ba
         }
         drawBuffers.push_back(GL_COLOR_ATTACHMENT0 + i);
     }
@@ -1197,7 +1176,6 @@
     // Attach depth stencil texture
     if (desc.depthStencil.isSet())
     {
-<<<<<<< HEAD
         bool formatError = false;
         switch (desc.depthStencil.getTargetType())
         {
@@ -1250,14 +1228,6 @@
         }
 
         if (formatError)
-=======
-        auto ds = std::static_pointer_cast<OGLTexture2D>(desc.depthStencil);
-        if (ds->format == GL_DEPTH_COMPONENT)
-            glFramebufferTexture2D(GL_FRAMEBUFFER, GL_DEPTH_ATTACHMENT, GL_TEXTURE_2D, ds->id, 0);
-        else if (ds->format == GL_DEPTH_STENCIL)
-            glFramebufferTexture2D(GL_FRAMEBUFFER, GL_DEPTH_STENCIL_ATTACHMENT, GL_TEXTURE_2D, ds->id, 0);
-        else
->>>>>>> 6b5981ba
         {
             glDeleteFramebuffers(1, &id);
             logError("OGLRenderDevice::createFramebuffer() failed: invalid depth stencil target format");
